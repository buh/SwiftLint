## Master

##### Breaking

* Remove support for Swift 2.  
  [Marcelo Fabri](https://github.com/marcelofabri)
  [#1387](https://github.com/realm/SwiftLint/issues/1453)

* Remove `missing_docs` and `valid_docs` rules since 
  they were already disabled.  
  [Marcelo Fabri](https://github.com/marcelofabri)
  [#1387](https://github.com/realm/SwiftLint/issues/1453)

##### Enhancements

* Adds support for `excluded` in custom rules to exclude files.  
  [Nigel Flack](https://github.com/nigelflack)
  [#1437](https://github.com/realm/SwiftLint/issues/1437)

* Make `trailing_comma` rule autocorrectable.  
  [Samuel Susla](https://github.com/sammy-SC)
  [Jeremy David Giesbrecht](https://github.com/SDGGiesbrecht)
  [#1326](https://github.com/realm/SwiftLint/issues/1326)

* Add lowercase and missing colon checks to the `mark` rule.  
  [Jason Moore](https://github.com/xinsight)

* Improve violation reason wording in `function_body_length`,
  `large_type`, and `type_body_length` rules.  
  [ultimatedbz](https://github.com/ultimatedbz)

* Add `explicit_top_level_acl` opt-in rule that validates that all top
  level declarations should explicitly be marked with an Access  Control
  Level (`private`, `fileprivate`, `internal`, `public` or `open`).  
  [J. Cheyo Jimenez](https://github.com/masters3d)
  [Marcelo Fabri](https://github.com/marcelofabri)
  [#58](https://github.com/realm/SwiftLint/issues/58)

* Add `implicit_return` opt-in rule that warns agains using the `return`
  keyword when it can be omitted inside closures.  
  [Marcelo Fabri](https://github.com/marcelofabri)
  [#1194](https://github.com/realm/SwiftLint/issues/1194)

##### Bug Fixes

* `emoji` and `checkstyle` reporter output report sorted by file name.  
  [norio-nomura](https://github.com/norio-nomura)
  [#1429](https://github.com/realm/SwiftLint/issues/1429)

<<<<<<< HEAD
* Prevent false positive in `shorthand_operator` rule.  
  [sammy-SC](https://github.com/sammy-SC)
  [#1254](https://github.com/realm/SwiftLint/issues/1254)

=======
* Fix typo in `DiscardedNotificationCenterObserverRule`.  
  [Spencer Kaiser](https://github.com/spencerkaiser)

* Fix `empty_parameters` rule with Swift 3.  
  [Marcelo Fabri](https://github.com/marcelofabri)
  [#1460](https://github.com/realm/SwiftLint/issues/1460)

* Prevent triggering `redundant_optional_initialization` rule
  on a `lazy var` since it needs initialization.  
  [Marcelo Fabri](https://github.com/marcelofabri)
  [#1334](https://github.com/realm/SwiftLint/issues/1334)
>>>>>>> 89240773

## 0.18.1: Misaligned Drum

##### Breaking

* None.

##### Enhancements

* None.

##### Bug Fixes

* Compile releases in the 'Release' configuration rather than 'Debug'.

## 0.18.0: Misaligned Drum

##### Breaking

* Replace YamlSwift with Yams. SwiftLint no longer includes YamlSwift. If your
  project implicitly depends on YamlSwift, you need to modify it to depend on
  YamlSwift explicitly.  
  [norio-nomura](https://github.com/norio-nomura)
  [#1412](https://github.com/realm/SwiftLint/issues/1412)

* Yams interprets YAML more strictly than YamlSwift, so if your YAML
  configurations previously worked with SwiftLint but didn't fully conform to
  the YAML 1.2 standard, you'll need to fix those validation errors.
  For example:
  ```yaml
  custom_rules:
    wrong_regex:
      name: "wrong regex"
      regex: "((assert|precondition)\(false)" # '\' in "" means escape sequence
    strict_regex:
      name: "strict regex"
      regex: '((assert|precondition)\(false)' # Use single quotes
  ```

##### Enhancements

* Support compiling with Xcode 8.3 and Swift 3.1.  
  [Keith Smiley](https://github.com/keith)

* Fix false positives on `for_where` rule and skip violation on
  complex conditions.  
  [Marcelo Fabri](https://github.com/marcelofabri)
  [#1387](https://github.com/realm/SwiftLint/issues/1387)

* Print YAML configuration errors in locatable format compatible with Xcode's
  Issue Navigator.  
  ![](https://cloud.githubusercontent.com/assets/33430/24688866/f18d40f4-19fd-11e7-8f17-72f1fca20406.png)

##### Bug Fixes

* Fix --lenient enforcement not being applied to all violations.  
  [aaroncrespo](https://github.com/aaroncrespo)
  [#1391](https://github.com/realm/SwiftLint/issues/1391)

* Fix false positives in `unused_optional_binding` rule.  
  [Daniel Rodríguez Troitiño](https://github.com/drodriguez)
  [#1376](https://github.com/realm/SwiftLint/issues/1376)

* Fix false positives in `redundant_discardable_let` rule.  
  [Jeremy David Giesbrecht](https://github.com/SDGGiesbrecht)
  [#1415](https://github.com/realm/SwiftLint/issues/1415)

## 0.17.0: Extra Rinse Cycle

##### Breaking

* `variable_name` rule (`VariableNameRule`) is now `identifier_name`
  (`IdentifierNameRule`) as it validates other identifiers as well.  
  [Marcelo Fabri](https://github.com/marcelofabri)
  [#663](https://github.com/realm/SwiftLint/issues/663)

* Fix `sorted_imports` rule to sort ignoring case.  
  [Keith Smiley](https://github.com/keith)
  [#1185](https://github.com/realm/SwiftLint/issues/1185)

* Temporarily disable cache when linting. This will be re-enabled in a future
  version after important cache-related issues have been addressed.  
  [Marcelo Fabri](https://github.com/marcelofabri)

##### Enhancements

* Add `implicitly_unwrapped_optional` opt-in rule that warns against using
  implicitly unwrapped optionals, except cases when this IUO is an IBOutlet.  
  [Siarhei Fedartsou](https://github.com/SiarheiFedartsou)
  [#56](https://github.com/realm/SwiftLint/issues/56)

* Performance improvements to `generic_type_name`,
  `redundant_nil_coalescing`, `mark`, `first_where` and
  `vertical_whitespace` rules.  
  [Marcelo Fabri](https://github.com/marcelofabri)

* Add `discarded_notification_center_observer` rule that warns when the result
  of `NotificationCenter.addObserver(forName:object:queue:using:)` is not stored
  so it can be removed later.  
  [Marcelo Fabri](https://github.com/marcelofabri)
  [#1062](https://github.com/realm/SwiftLint/issues/1062)

* Add `notification_center_detachment` rule that warns against an object
  removing itself from `NotificationCenter` in an unsafe location.  
  [Marcelo Fabri](https://github.com/marcelofabri)
  [#1061](https://github.com/realm/SwiftLint/issues/1061)

* Accept `AnyObject` and `NSObjectProtocol` in `class_delegate_protocol`.  
  [Jon Shier](https://github.com/jshier)
  [#1261](https://github.com/realm/SwiftLint/issues/1261)

* Add `ignores_function_declarations` and `ignores_comments` as options to
  `LineLengthRule`.  
  [Michael L. Welles](https://github.com/mlwelles)
  [#598](https://github.com/realm/SwiftLint/issues/598)
  [#975](https://github.com/realm/SwiftLint/issues/975)

* Add `for_where` rule that validates that `where` is used in a `for` loop
  instead of a single `if` expression inside the loop.  
  [Marcelo Fabri](https://github.com/marcelofabri)
  [#1228](https://github.com/realm/SwiftLint/issues/1228)

* `unused_enumerated` rule now warns when only the index is being used.
  You should use `.indices` instead of `.enumerated()` in this case.  
  [Marcelo Fabri](https://github.com/marcelofabri)
  [#1278](https://github.com/realm/SwiftLint/issues/1278)

* Add `ignores_case_statements` as option to `CyclomaticComplexityRule`.  
  [Michael L. Welles](https://github.com/mlwelles)
  [#1298](https://github.com/realm/SwiftLint/issues/1298)

* Add correctable `redundant_discardable_let` rule that warns when
  `let _ = foo()` is used to discard a result from a function instead of
  `_ = foo()`.  
  [Marcelo Fabri](https://github.com/marcelofabri)
  [#1232](https://github.com/realm/SwiftLint/issues/1232)

* Accept global and local variables in `implicit_getter` rule.  
  [Marcelo Fabri](https://github.com/marcelofabri)

* Add `--enabled` (or `-e`) switch to the `rules` CLI command, to only display
  enabled rules.  
  [Natan Rolnik](https://github.com/NatanRolnik)
  [#1270](https://github.com/realm/SwiftLint/issues/1270)

* Now `nesting` rule can be configured with a type and statement level.  
  [Hayashi Tatsuya](https://github.com/sora0077)
  [#1318](https://github.com/realm/SwiftLint/issues/1318)

* Add `explicit_type_interface` opt-in rule that validates that the properties
  have an explicit type interface.  
  [Kim de Vos](https://github.com/kimdv)

* Add `--lenient` CLI option to `lint` command. Facilitates running a lint task
  that doesn't fail a pipeline of other tasks.  
  [aaroncrespo](https://github.com/aaroncrespo)
  [#1322](https://github.com/realm/SwiftLint/issues/1322)

* Add `fatal_error_message` opt-in rule that validates that `fatalError()` calls
  have a message.  
  [Kim de Vos](https://github.com/kimdv)
  [#1348](https://github.com/realm/SwiftLint/issues/1348)

##### Bug Fixes

* Fix crashes when accessing cached regular expressions when linting in
  parallel.  
  [JP Simard](https://github.com/jpsim)
  [#1344](https://github.com/realm/SwiftLint/issues/1344)

* Fix a false positive on `large_tuple` rule when using closures.  
  [Marcelo Fabri](https://github.com/marcelofabri)
  [#1234](https://github.com/realm/SwiftLint/issues/1234)

* Fix `force_unwrap` false positive for bool negation.  
  [Aaron McTavish](https://github.com/aamctustwo)
  [#918](https://github.com/realm/SwiftLint/issues/918)

* Fix false positive and wrong correction on `number_separator` rule.  
  [Marcelo Fabri](https://github.com/marcelofabri)
  [#1242](https://github.com/realm/SwiftLint/issues/1242)

* Retain closure parameter types when they are specified during autocorrect.  
  [Allen Zeng](https://github.com/allen-zeng)
  [#1175](https://github.com/realm/SwiftLint/issues/1175)

* Fix `redundant_void_return` matches if return type starts with Void~.  
  [Hayashi Tatsuya](https://github.com/sora0077)

* Ignore `unused_closure_parameter` rule on closures that are called inline.  
  [Marcelo Fabri](https://github.com/marcelofabri)
  [#1161](https://github.com/realm/SwiftLint/issues/1161)

* Disable `valid_docs` and `missing_docs` rules when running in Swift 2.3 or
  later as they have not been updated to work with those versions of Swift.
  Both rules are now opt-in because of this.  
  [JP Simard](https://github.com/jpsim)
  [#728](https://github.com/realm/SwiftLint/issues/728)

* Fix false positive on `large_tuple` rule when using generics inside a tuple.  
  [Marcelo Fabri](https://github.com/marcelofabri)
  [#1257](https://github.com/realm/SwiftLint/issues/1257)

* Make `ASTRule` default implementation to navigate through the substructure
  even if its children are from a different kind. This fixes some violations not
  being reported in some contexts.  
  [Marcelo Fabri](https://github.com/marcelofabri)
  [#1237](https://github.com/realm/SwiftLint/issues/1237)

* Reimplement `switch_case_on_newline` rule to be an `ASTRule` and be more
  reliable, fixing some false negatives and false positives.  
  [Marcelo Fabri](https://github.com/marcelofabri)
  [#1268](https://github.com/realm/SwiftLint/issues/1268)

* Fix `closure_end_indentation` rule false positive when using single-line
  closures.  
  [Marcelo Fabri](https://github.com/marcelofabri)
  [#1216](https://github.com/realm/SwiftLint/issues/1216)

* Fix `todo` rule messages when the comment is not on a new line.  
  [Marcelo Fabri](https://github.com/marcelofabri)
  [#1304](https://github.com/realm/SwiftLint/issues/1304)

* Fix false negative on `unused_closure_parameter` rule.  
  [Hayashi Tatsuya](https://github.com/sora0077)

* Fix `checkstyle` report format.  
  [Yuki Oya](https://github.com/YukiOya)

## 0.16.1: Commutative Fabric Sheets

##### Breaking

* None.

##### Enhancements

* Improve `unused_optional_binding` rule on tuples check.  
  [Rafael Machado](https://github.com/rakaramos)

* Update `variable_name` to ignore overrides.  
  [Aaron McTavish](https://github.com/aamctustwo)
  [#1169](https://github.com/realm/SwiftLint/issues/1169)

* Update `number_separator` rule to allow for specifying
  minimum length of fraction.  
  [Bjarke Søndergaard](https://github.com/bjarkehs)
  [#1200](https://github.com/realm/SwiftLint/issues/1200)

* Update `legacy_constant` rule to support `CGFloat.pi` and `Float.pi`.  
  [Aaron McTavish](https://github.com/aamctustwo)
  [#1198](https://github.com/realm/SwiftLint/issues/1198)

##### Bug Fixes

* Fix false positives on `shorthand_operator` rule.  
  [Marcelo Fabri](https://github.com/marcelofabri)
  [#1156](https://github.com/realm/SwiftLint/issues/1156)
  [#1163](https://github.com/realm/SwiftLint/issues/1163)

* Fix false positive on `redundant_optional_initialization` rule.  
  [Marcelo Fabri](https://github.com/marcelofabri)
  [#1159](https://github.com/realm/SwiftLint/issues/1159)

* Fix false positive on `operator_usage_whitespace` rule with decimal
  literals in exponent format.  
  [Marcelo Fabri](https://github.com/marcelofabri)
  [#1153](https://github.com/realm/SwiftLint/issues/1153)

* Fix `excluded` configuration not excluding files.  
  [Marcelo Fabri](https://github.com/marcelofabri)
  [#1166](https://github.com/realm/SwiftLint/issues/1166)

* Disable commutative operations on `shorthand_operator` rule.  
  [Marcelo Fabri](https://github.com/marcelofabri)
  [#1182](https://github.com/realm/SwiftLint/issues/1182)
  [#1183](https://github.com/realm/SwiftLint/issues/1183)
  [#1211](https://github.com/realm/SwiftLint/issues/1211)

* Fix crash when running in a Sandboxed environment, which also fixes Homebrew
  distribution. Set the `SWIFTLINT_SWIFT_VERSION` environment variable to either
  `2` or `3` to force that operation mode, bypassing the Swift version
  determined from SourceKit.  
  [JP Simard](https://github.com/jpsim)

## 0.16.0: Maximum Energy Efficiency Setting

##### Breaking

* Several API breaking changes were made to conform to the Swift 3 API Design
  Guidelines. We apologize for any inconvenience this may have caused.

##### Enhancements

* Speed up linting by caching linter results across invocations.  
  [Marcelo Fabri](https://github.com/marcelofabri)
  [#868](https://github.com/realm/SwiftLint/issues/868)

* Speed up linting by processing multiple files and rules concurrently.  
  [JP Simard](https://github.com/jpsim)
  [#1077](https://github.com/realm/SwiftLint/issues/1077)

* Make many operations in SwiftLintFramework safe to call in multithreaded
  scenarios, including accessing `Linter.styleViolations`.  
  [JP Simard](https://github.com/jpsim)
  [#1077](https://github.com/realm/SwiftLint/issues/1077)

* Permit unsigned and explicitly-sized integer types in `valid_ibinspectable`  
  [Daniel Duan](https://github.com/dduan)

* Make `nimble_operator` rule correctable.  
  [Vojta Stavik](https://github.com/VojtaStavik)

* Add `vertical_parameter_alignment` rule that checks if parameters are
  vertically aligned for multi-line function declarations.  
  [Marcelo Fabri](https://github.com/marcelofabri)
  [#1033](https://github.com/realm/SwiftLint/issues/1033)

* Add more helpful reason strings to TrailingCommaRule.  
  [Matt Rubin](https://github.com/mattrubin)

* Add `class_delegate_protocol` rule that warns against protocol declarations
  that aren't marked as `: class` or `@objc`.  
  [Marcelo Fabri](https://github.com/marcelofabri)
  [#1039](https://github.com/realm/SwiftLint/issues/1039)

* Add correctable `redundant_optional_initialization` rule that warns against
  initializing optional variables with `nil`.  
  [Marcelo Fabri](https://github.com/marcelofabri)
  [#1052](https://github.com/realm/SwiftLint/issues/1052)

* `redundant_nil_coalescing` rule is now correctable.  
  [Marcelo Fabri](https://github.com/marcelofabri)

* Make `number_separator` rule correctable.  
  [Marcelo Fabri](https://github.com/marcelofabri)

* `empty_parentheses_with_trailing_closure` rule is now correctable.  
  [Marcelo Fabri](https://github.com/marcelofabri)

* Add correctable `redundant_void_return` rule that warns against
  explicitly adding `-> Void` to functions.  
  [Marcelo Fabri](https://github.com/marcelofabri)
  [#1066](https://github.com/realm/SwiftLint/issues/1066)

* Add an opt-in rule that enforces alphabetical sorting of imports.  
  [Scott Berrevoets](https://github.com/sberrevoets)
  [#900](https://github.com/realm/SwiftLint/issues/900)

* `type_name` rule forces enum values to be UpperCamelCase again
  when used with Swift 2.3.  
  [Marcelo Fabri](https://github.com/marcelofabri)
  [#1090](https://github.com/realm/SwiftLint/issues/1090)

* Make `weak_delegate` rule ignore computed properties.  
  [Rafael Machado](https://github.com/rakaramos)
  [#1089](https://github.com/realm/SwiftLint/issues/1089)

* Add `object_literal` opt-in rule that warns against using image and color
  inits that can be replaced for `#imageLiteral` or `#colorLiteral` in
  Swift 3.  
  [Marcelo Fabri](https://github.com/marcelofabri)
  [#1060](https://github.com/realm/SwiftLint/issues/1060)

* Now `number_separator` rule can be configured with a minimum length.  
  [Marcelo Fabri](https://github.com/marcelofabri)
  [#1109](https://github.com/realm/SwiftLint/issues/1109)

* Add `compiler_protocol_init` rule that flags usage of initializers
  declared in protocols used by the compiler such as `ExpressibleByArrayLiteral`
  that shouldn't be called directly. Instead, you should use a literal anywhere
  a concrete type conforming to the protocol is expected by the context.  
  [Marcelo Fabri](https://github.com/marcelofabri)
  [#1096](https://github.com/realm/SwiftLint/issues/1096)

* Add `large_tuple` configurable rule that validates that tuples shouldn't
  have too many members.  
  [Marcelo Fabri](https://github.com/marcelofabri)
  [#1065](https://github.com/realm/SwiftLint/issues/1065)

* Add `generic_type_name` rule that validates generic constraint type names.  
  [Marcelo Fabri](https://github.com/marcelofabri)
  [#51](https://github.com/realm/SwiftLint/issues/51)

* Update `vertical_whitespace` rule to allow configuration of the number of
  consecutive empty lines before a violation using `max_empty_lines`.
  The default value is still 1 line.  
  [Aaron McTavish](https://github.com/aamctustwo)
  [#769](https://github.com/realm/SwiftLint/issues/769)

* Add check to ignore urls in `line_length` rule when `ignores_urls`
  configuration is enabled.  
  [Javier Hernández](https://github.com/jaherhi)
  [#384](https://github.com/realm/SwiftLint/issues/384)

* Add `shorthand_operator` rule that validates that shorthand operators should
  be used when possible.  
  [Marcelo Fabri](https://github.com/marcelofabri)
  [#902](https://github.com/realm/SwiftLint/issues/902)

* Allow specifying a `swiftlint_version` configuration key which will log a
  warning if the current running version of SwiftLint is different than this
  value.  
  [JP Simard](https://github.com/jpsim)
  [#221](https://github.com/realm/SwiftLint/issues/221)

* Add internal support for deprecated rule aliases.  
  [Marcelo Fabri](https://github.com/marcelofabri)
  [#973](https://github.com/realm/SwiftLint/issues/973)

* Add `unused_optional_binding` rule that will check for optional bindings
  not being used.  
  [Rafael Machado](https://github.com/rakaramos)
  [#1116](https://github.com/realm/SwiftLint/issues/1116)

##### Bug Fixes

* Ignore close parentheses on `vertical_parameter_alignment` rule.  
  [Marcelo Fabri](https://github.com/marcelofabri)
  [#1042](https://github.com/realm/SwiftLint/issues/1042)

* `syntactic_sugar` rule now doesn't flag declarations that can't be fixed.  
  [Marcelo Fabri](https://github.com/marcelofabri)
  [#928](https://github.com/realm/SwiftLint/issues/928)

* Fix false positives on `closure_parameter_position` and
  `unused_closure_parameter` rules with Swift 2.3.  
  [Marcelo Fabri](https://github.com/marcelofabri)
  [#1019](https://github.com/realm/SwiftLint/issues/1019)

* Fix crash on `trailing_comma` rule with Swift 2.3.  
  [Marcelo Fabri](https://github.com/marcelofabri)
  [#921](https://github.com/realm/SwiftLint/issues/921)

* Fix out of range exception in `AttributesRule`.  
  [JP Simard](https://github.com/jpsim)
  [#1105](https://github.com/realm/SwiftLint/issues/1105)

* Fix `variable_name` and `type_name` rules on Linux.  
  [Marcelo Fabri](https://github.com/marcelofabri)

* Fix linting directories with names ending with `.swift`.  
  [JP Simard](https://github.com/jpsim)

* Fix running `swiftlint version` when building with Swift Package Manager.  
  [Marcelo Fabri](https://github.com/marcelofabri)
  [#1045](https://github.com/realm/SwiftLint/issues/1045)

* Fix false positive on `vertical_parameter_alignment` rule when breaking line
  in a default parameter declaration.  
  [Marcelo Fabri](https://github.com/marcelofabri)
  [#1129](https://github.com/realm/SwiftLint/issues/1129)

## 0.15.0: Hand Washable Holiday Linens 🎄

##### Breaking

* `line_length` rule now has a default value of `120` for warnings.  
  [Marcelo Fabri](https://github.com/marcelofabri)
  [#1008](https://github.com/realm/SwiftLint/issues/1008)

##### Enhancements

* Add `closure_end_indentation` opt-in rule that validates closure closing
  braces according to these rules:
  * If the method call has chained breaking lines on each method
    (`.` is on a new line), the closing brace should be vertically aligned
    with the `.`.
  * Otherwise, the closing brace should be vertically aligned with
    the beginning of the statement in the first line.  

  [Marcelo Fabri](https://github.com/marcelofabri)
  [#326](https://github.com/realm/SwiftLint/issues/326)

* `operator_usage_whitespace` rule is now correctable.  
  [Marcelo Fabri](https://github.com/marcelofabri)

* `implicit_getter` and `mark` rule performance improvements.  
  [Marcelo Fabri](https://github.com/marcelofabri)

* HTML reports now display a relative path to files.  
  [Jamie Edge](https://github.com/JamieEdge)

* `colon` rule now validates colon position in dictionaries too. You can disable
  this new validation with the `apply_to_dictionaries` configuration.  
  [Marcelo Fabri](https://github.com/marcelofabri)
  [#603](https://github.com/realm/SwiftLint/issues/603)

* Add `first_where` opt-in rule that warns against using
  `.filter { /* ... */ }.first` in collections, as
  `.first(where: { /* ... */ })` is often more efficient.  
  [Marcelo Fabri](https://github.com/marcelofabri)
  [#1005](https://github.com/realm/SwiftLint/issues/1005)

##### Bug Fixes

* `FunctionParameterCountRule` also ignores generic initializers.  
  [Mauricio Hanika](https://github.com/mAu888)

* Grammar checks.  
  [Michael Helmbrecht](https://github.com/mrh-is)

* Fix the validity and styling of the HTML reporter.  
  [Jamie Edge](https://github.com/JamieEdge)

* Fix false positive in `empty_parentheses_with_trailing_closure` rule.  
  [Marcelo Fabri](https://github.com/marcelofabri)
  [#1021](https://github.com/realm/SwiftLint/issues/1021)

* Fix false positive in `switch_case_on_newline` when switching
  over a selector.  
  [Marcelo Fabri](https://github.com/marcelofabri)
  [#1020](https://github.com/realm/SwiftLint/issues/1020)

* Fix crash in `closure_parameter_position` rule.  
  [Marcelo Fabri](https://github.com/marcelofabri)
  [#1026](https://github.com/realm/SwiftLint/issues/1026)

* Fix false positive in `operator_usage_whitespace` rule when
  using image literals.  
  [Marcelo Fabri](https://github.com/marcelofabri)
  [#1028](https://github.com/realm/SwiftLint/issues/1028)

## 0.14.0: Super Awesome Retractable Drying Rack

##### Breaking

* SwiftLint now requires Xcode 8.x and Swift 3.x to build.
  APIs have not yet been adapted to conform to the Swift 3 API Design
  Guidelines but will shortly.  
  [JP Simard](https://github.com/jpsim)
  [Norio Nomura](https://github.com/norio-nomura)

##### Enhancements

* Now builds and passes most tests on Linux using the Swift Package Manager with
  Swift 3. This requires `libsourcekitdInProc.so` to be built and located in
  `/usr/lib`, or in another location specified by the `LINUX_SOURCEKIT_LIB_PATH`
  environment variable. A preconfigured Docker image is available on Docker Hub
  by the ID of `norionomura/sourcekit:302`.  
  [JP Simard](https://github.com/jpsim)
  [Norio Nomura](https://github.com/norio-nomura)
  [#732](https://github.com/realm/SwiftLint/issues/732)

* Add `dynamic_inline` rule to discourage combination of `@inline(__always)`
  and `dynamic` function attributes.  
  [Daniel Duan](https://github.com/dduan)

* Add `number_separator` opt-in rule that enforces that underscores are
  used as thousand separators in large numbers.  
  [Marcelo Fabri](https://github.com/marcelofabri)
  [#924](https://github.com/realm/SwiftLint/issues/924)

* Add `file_header` opt-in rule that warns when a file contains a
  copyright comment header, such as the one Xcode adds by default.  
  [Marcelo Fabri](https://github.com/marcelofabri)
  [#844](https://github.com/realm/SwiftLint/issues/844)

* `FunctionParameterCountRule` now ignores initializers.  
  [Denis Lebedev](https://github.com/garnett)
  [#544](https://github.com/realm/SwiftLint/issues/544)

* Add `EmojiReporter`: a human friendly reporter.  
  [Michał Kałużny](https://github.com/justMaku)

* Add `redundant_string_enum_value` rule that warns against String enums
  with redundant value assignments.  
  [Marcelo Fabri](https://github.com/marcelofabri)
  [#946](https://github.com/realm/SwiftLint/issues/946)

* Add `attributes` opt-in rule which validates if an attribute (`@objc`,
  `@IBOutlet`, `@discardableResult`, etc) is in the right position:
    - If the attribute is `@IBAction` or `@NSManaged`, it should always be on
    the same line as the declaration
    - If the attribute has parameters, it should always be on the line above
    the declaration
    - Otherwise:
      - if the attribute is applied to a variable, it should be on the same line
      - if it's applied to a type or function, it should be on the line above
      - if it's applied to an import (the only option is `@testable import`),
      it should be on the same line.
  You can also configure what attributes should be always on a new line or on
  the same line as the declaration with the `always_on_same_line` and
  `always_on_line_above` keys.  

  [Marcelo Fabri](https://github.com/marcelofabri)
  [#846](https://github.com/realm/SwiftLint/issues/846)

* Add `empty_parentheses_with_trailing_closure` rule that checks for
  empty parentheses after method call when using trailing closures.  
  [Marcelo Fabri](https://github.com/marcelofabri)
  [#885](https://github.com/realm/SwiftLint/issues/885)

* Add `closure_parameter_position` rule that validates that closure
  parameters are in the same line as the opening brace.  
  [Marcelo Fabri](https://github.com/marcelofabri)
  [#931](https://github.com/realm/SwiftLint/issues/931)

* `type_name` rule now validates `typealias` and `associatedtype` too.  
  [Marcelo Fabri](https://github.com/marcelofabri)
  [#49](https://github.com/realm/SwiftLint/issues/49)
  [#956](https://github.com/realm/SwiftLint/issues/956)

* Add `ProhibitedSuperRule` opt-in rule that warns about methods calling
  to super that should not, for example `UIViewController.loadView()`.  
  [Aaron McTavish](https://github.com/aamctustwo)
  [#970](https://github.com/realm/SwiftLint/issues/970)

* Add correctable `void_return` rule to validate usage of `-> Void`
  over `-> ()`.  
  [Marcelo Fabri](https://github.com/marcelofabri)
  [JP Simard](https://github.com/jpsim)
  [#964](https://github.com/realm/SwiftLint/issues/964)

* Add correctable `empty_parameters` rule to validate usage of `() -> `
  over `Void -> `.  
  [Marcelo Fabri](https://github.com/marcelofabri)
  [#573](https://github.com/realm/SwiftLint/issues/573)

* Add `operator_usage_whitespace` opt-in rule to validate that operators are
  surrounded by a single whitespace when they are being used.  
  [Marcelo Fabri](https://github.com/marcelofabri)
  [#626](https://github.com/realm/SwiftLint/issues/626)

* Add `unused_closure_parameter` correctable rule that validates if all closure
  parameters are being used. If a parameter is unused, it should be replaced by
  `_`.  
  [Marcelo Fabri](https://github.com/marcelofabri)
  [JP Simard](https://github.com/jpsim)
  [#982](https://github.com/realm/SwiftLint/issues/982)

* Add `unused_enumerated` rule that warns against unused indexes when using
  `.enumerated()` on a for loop, e.g. `for (_, foo) in bar.enumerated()`.  
  [Marcelo Fabri](https://github.com/marcelofabri)
  [#619](https://github.com/realm/SwiftLint/issues/619)

##### Bug Fixes

* Fix `weak_delegate` rule reporting a violation for variables containing
  but not ending in `delegate`.  
  [Phil Webster](https://github.com/philwebster)

* Fix `weak_delegate` rule reporting a violation for variables in protocol
  declarations.  
  [Marcelo Fabri](https://github.com/marcelofabri)
  [#934](https://github.com/realm/SwiftLint/issues/934)

* Fix `trailing_comma` rule reporting a violation for commas in comments.  
  [Marcelo Fabri](https://github.com/marcelofabri)
  [#940](https://github.com/realm/SwiftLint/issues/940)

* Fix XML reporters not escaping characters.  
  [Fabian Ehrentraud](https://github.com/fabb)
  [#968](https://github.com/realm/SwiftLint/issues/968)

* Fix specifying multiple rule identifiers in comment commands.  
  [JP Simard](https://github.com/jpsim)
  [#976](https://github.com/realm/SwiftLint/issues/976)

* Fix invalid CSS in HTML reporter template.  
  [Aaron McTavish](https://github.com/aamctustwo)
  [#981](https://github.com/realm/SwiftLint/issues/981)

* Fix crash when correcting `statement_position` rule when there are
  multi-byte characters in the file.  
  [Marcelo Fabri](https://github.com/marcelofabri)

## 0.13.2: Light Cycle

##### Breaking

* None.

##### Enhancements

* `TrailingCommaRule` now only triggers when a declaration is multi-line
  when using `mandatory_comma: true`.  
  [Marcelo Fabri](https://github.com/marcelofabri)
  [#910](https://github.com/realm/SwiftLint/issues/910)
  [#911](https://github.com/realm/SwiftLint/issues/911)

##### Bug Fixes

* Fix `MarkRule` reporting a violation for `// MARK: -`, which is valid.  
  [JP Simard](https://github.com/jpsim)
  [#778](https://github.com/realm/SwiftLint/issues/778)

## 0.13.1: Heavy Cycle

##### Breaking

* None.

##### Enhancements

* Add `ImplicitGetterRule` to warn against using `get` on computed read-only
  properties.  
  [Marcelo Fabri](https://github.com/marcelofabri)
  [#57](https://github.com/realm/SwiftLint/issues/57)

* Add `WeakDelegateRule` rule to enforce delegate instance variables to be
  marked as `weak`.  
  [Olivier Halligon](https://github.com/AliSoftware)

* Add `SyntacticSugar` rule that enforces that shorthanded syntax should be
  used when possible, for example `[Int]` instead of `Array<Int>`.  
  [Marcelo Fabri](https://github.com/marcelofabri)
  [#319](https://github.com/realm/SwiftLint/issues/319)

* Allow specifying multiple rule identifiers in comment commands. For example,
  `// swiftlint:disable:next force_cast force_try`. Works with all command types
  (`disable`/`enable`) and modifiers (`next`, `this`, `previous` or blank).  
  [JP Simard](https://github.com/jpsim)
  [#861](https://github.com/realm/SwiftLint/issues/861)

* Add `NimbleOperatorRule` opt-in rule that enforces using
  [operator overloads](https://github.com/Quick/Nimble/#operator-overloads)
  instead of free matcher functions when using
  [Nimble](https://github.com/Quick/Nimble).  
  [Marcelo Fabri](https://github.com/marcelofabri)
  [#881](https://github.com/realm/SwiftLint/issues/881)

* `closure_spacing` rule now accepts empty bodies with a space.  
  [Marcelo Fabri](https://github.com/marcelofabri)
  [#875](https://github.com/realm/SwiftLint/issues/875)

* Add `TrailingCommaRule` to enforce/forbid trailing commas in arrays and
  dictionaries. The default is to forbid them, but this can be changed with
  the `mandatory_comma` configuration.  
  [Marcelo Fabri](https://github.com/marcelofabri)
  [#883](https://github.com/realm/SwiftLint/issues/883)

* Add support for `fileprivate` in `PrivateOutletRule` and
  `PrivateUnitTestRule`.  
  [Marcelo Fabri](https://github.com/marcelofabri)
  [#781](https://github.com/realm/SwiftLint/issues/781)
  [#831](https://github.com/realm/SwiftLint/issues/831)

* Make `MarkRule` correctable.  
  [kohtenko](https://github.com/kohtenko)

##### Bug Fixes

* Rule out a few invalid `@IBInspectable` cases in `valid_ibinspectable`.  
  [Daniel Duan](https://github.com/dduan)

* Fix a few edge cases where malformed `MARK:` comments wouldn't trigger a
  violation.  
  [JP Simard](https://github.com/jpsim)
  [#805](https://github.com/realm/SwiftLint/issues/805)

* Now lints single files passed to `--path` even if this file is excluded
  from the configuration file (`.swiftlint.yml`).  
  [JP Simard](https://github.com/jpsim)

* Fixed error severity configuration in `colon` rule.  
  [Marcelo Fabri](https://github.com/marcelofabri)
  [#863](https://github.com/realm/SwiftLint/issues/863)

* `switch_case_on_newline` rule should ignore trailing comments.  
  [Marcelo Fabri](https://github.com/marcelofabri)
  [#874](https://github.com/realm/SwiftLint/issues/874)

* `switch_case_on_newline` rule shouldn't trigger on enums.  
  [Marcelo Fabri](https://github.com/marcelofabri)
  [#878](https://github.com/realm/SwiftLint/issues/878)

* Fix regex bug in Comma Rule causing some violations to not be triggered
  when there were consecutive violations in the same expression.  
  [Savio Figueiredo](https://github.com/sadefigu)
  [#872](https://github.com/realm/SwiftLint/issues/872)

## 0.13.0: MakeYourClothesCleanAgain

##### Breaking

* None.

##### Enhancements

* Add `ignores_comment` configuration for `trailing_whitespace` rule.  
  [Javier Hernández](https://github.com/jaherhi)
  [#576](https://github.com/realm/SwiftLint/issues/576)

* Added HTML reporter, identifier is `html`.  
  [Johnykutty Mathew](https://github.com/Johnykutty)

* Add `SuperCallRule` opt-in rule that warns about methods not calling to super.  
  [Angel G. Olloqui](https://github.com/angelolloqui)
  [#803](https://github.com/realm/SwiftLint/issues/803)

* Add `RedundantNilCoalesingRule` opt-in rule that warns against `?? nil`.  
  [Daniel Beard](https://github.com/daniel-beard)
  [#764](https://github.com/realm/SwiftLint/issues/764)

* Added opt-in rule to makes closure expressions spacing consistent.  
  [J. Cheyo Jimenez](https://github.com/masters3d)
  [#770](https://github.com/realm/SwiftLint/issues/770)

* Adds `allow_private_set` configuration for the `private_outlet` rule.  
  [Rohan Dhaimade](https://github.com/HaloZero)

* Swift 2.3 support.  
  [Norio Nomura](https://github.com/norio-nomura),
  [Syo Ikeda](https://github.com/ikesyo)

* Color literals count as single characters to avoid unintentional line length
  violations.  
  [Jonas](https://github.com/VFUC)
  [#742](https://github.com/realm/SwiftLint/issues/742)

* Add `SwitchCaseOnNewlineRule` opt-in rule that enforces a newline after
  `case pattern:` in a `switch`.  
  [Marcelo Fabri](https://github.com/marcelofabri)
  [#681](https://github.com/realm/SwiftLint/issues/681)

* Add `ValidIBInspectableRule` rule that checks if `@IBInspectable` declarations
  are valid. An `@IBInspectable` is valid if:
  * It's declared as a `var` (not `let`)
  * Its type is explicit (not inferred)
  * Its type is one of the
  [supported types](http://help.apple.com/xcode/mac/8.0/#/devf60c1c514)  

  [Marcelo Fabri](https://github.com/marcelofabri)
  [#756](https://github.com/realm/SwiftLint/issues/756)

* Add `ExplicitInitRule` opt-in rule to discourage calling `init` directly.  
  [Matt Taube](https://github.com/mtaube)
  [#715](https://github.com/realm/SwiftLint/pull/715)

##### Bug Fixes

* Fixed whitespace being added to TODO messages.  
  [W. Bagdon](https://github.com/wbagdon)
  [#792](https://github.com/realm/SwiftLint/issues/792)

* Fixed regex bug in Vertical Whitespace Rule by using SourceKitten instead.
  The rule now enabled by default again (no longer opt-in).  
  [J. Cheyo Jimenez](https://github.com/masters3d)
  [#772](https://github.com/realm/SwiftLint/issues/772)

* Correctable rules no longer apply corrections if the rule is locally disabled.  
  [J. Cheyo Jimenez](https://github.com/masters3d)  
  [#601](https://github.com/realm/SwiftLint/issues/601)

* Fixed regex bug in Mark Rule where MARK could not be used with only a hyphen
  but no descriptive text: `// MARK: -`.  
  [Ruotger Deecke](https://github.com/roddi)
  [#778](https://github.com/realm/SwiftLint/issues/778)

* Fixed: Private unit test rule not scoped to test classes.  
  Fixed: Private unit test rule config is ignored if regex is missing.  
  [Cristian Filipov](https://github.com/cfilipov)
  [#786](https://github.com/realm/SwiftLint/issues/786)

* Fixed: `ConditionalReturnsOnNewline` now respects severity configuration.  
  [Rohan Dhaimade](https://github.com/HaloZero)
  [#783](https://github.com/realm/SwiftLint/issues/783)

* Fixed: `ConditionalReturnsOnNewline` now checks if `return` is a keyword,
  avoiding false positives.  
  [Marcelo Fabri](https://github.com/marcelofabri)
  [#784](https://github.com/realm/SwiftLint/issues/784)

* `ForceUnwrappingRule` did not recognize force unwraps in return statements
  using subscript.  
  [Norio Nomura](https://github.com/norio-nomura)
  [#813](https://github.com/realm/SwiftLint/issues/813)  

## 0.12.0: Vertical Laundry

##### Breaking

* Fixed: SwiftLint assumes paths in the YAML config file are relative to the
  current directory even when `--path` is passed as an argument.  
  [Cristian Filipov](https://github.com/cfilipov)

##### Enhancements

* Add `--enable-all-rules` CLI option to `lint` command to facilitate running
  all rules, even opt-in and disabled ones, ignoring `whitelist_rules`.  
  [JP Simard](https://github.com/jpsim)
  [#1170](https://github.com/realm/SwiftLint/issues/1170)

##### Bug Fixes

* Made Vertical Whitespace Rule added in 0.11.2 opt-in due to performance
  issues.  
  [JP Simard](https://github.com/jpsim)
  [#772](https://github.com/realm/SwiftLint/issues/772)

## 0.11.2: Communal Clothesline

This release has seen a phenomenal uptake in community contributions!

##### Breaking

* None.

##### Enhancements

* Add `MarkRule` rule to enforce `// MARK` syntax.  
  [Krzysztof Rodak](https://github.com/krodak)
  [#749](https://github.com/realm/SwiftLint/issues/749)

* Add `PrivateOutletRule` opt-in rule to enforce `@IBOutlet`
  instance variables to be `private`.  
  [Olivier Halligon](https://github.com/AliSoftware)

* Add content of the todo statement to message.  
  [J. Cheyo Jimenez](https://github.com/masters3d)
  [#478](https://github.com/realm/SwiftLint/issues/478)

* Add `LegacyNSGeometryFunctionsRule` rule. Add `NSSize`, `NSPoint`, and
  `NSRect` constants and constructors to existing rules.  
  [David Rönnqvist](https://github.com/d-ronnqvist)

* Added Vertical Whitespace Rule.  
  [J. Cheyo Jimenez](https://github.com/masters3d)
  [#548](https://github.com/realm/SwiftLint/issues/548)

* Removed ConditionalBindingCascadeRule.  
  [J. Cheyo Jimenez](https://github.com/masters3d)
  [#701](https://github.com/realm/SwiftLint/issues/701)

* Allow setting `flexible_right_spacing` configuration for the `colon` rule.  
  [Shai Mishali](https://github.com/freak4pc)
  [#730](https://github.com/realm/SwiftLint/issues/730)

* Add Junit reporter.  
  [Matthew Ellis](https://github.com/matthewellis)

* LeadingWhitespaceRule is now auto correctable.  
  [masters3d](https://github.com/masters3d)

* Add included regex for custom rules to control what files are processed.  
  [bootstraponline](https://github.com/bootstraponline)
  [#689](https://github.com/realm/SwiftLint/issues/689)

* Add rule to check for private unit tests (private unit tests don't get run
  by XCTest).  
  [Cristian Filipov](https://github.com/cfilipov)

* Add configuration for setting a warning threshold.  
  [woodhamgh](https://github.com/woodhamgh)
  [696](https://github.com/realm/SwiftLint/issues/696)

* Adds 'ConditionalReturnsOnNewLineRule' rule.  
  [Rohan Dhaimade](https://github.com/HaloZero)

* Made `- returns:` doc optional for initializers.  
  [Mohpor](https://github.com/mohpor)
  [#557](https://github.com/realm/SwiftLint/issues/557)

##### Bug Fixes

* Fixed CustomRule Regex.  
  [J. Cheyo Jimenez](https://github.com/masters3d)
  [#717](https://github.com/realm/SwiftLint/issues/717)
  [#726](https://github.com/realm/SwiftLint/issues/726)

* Allow disabling custom rules in code.  
  [J. Cheyo Jimenez](https://github.com/masters3d)
  [#515](https://github.com/realm/SwiftLint/issues/515)

* Fix LegacyConstructorRule when using variables instead of numbers.  
  [Sarr Blaise](https://github.com/bsarr007)
  [#646](https://github.com/realm/SwiftLint/issues/646)

* Fix force_unwrapping false positive inside strings.  
  [Daniel Beard](https://github.com/daniel-beard)
  [#721](https://github.com/realm/SwiftLint/issues/721)

## 0.11.1: Cuddles... Or Else!

##### Breaking

* None.

##### Enhancements

* Added `statement_mode` configuration to  the `statement_position` rule. The   
  `default` mode keeps the current SwiftLint behavior of keeping `else` and
  `catch` statements on the same line as the closing brace before them. The
  `uncuddled_else`configuration requires the `else` and `catch` to be on a new
  line with the same leading whitespace as the brace.  
  [Mike Skiba](https://github.com/ateliercw)
  [#651](https://github.com/realm/SwiftLint/issues/651)

##### Bug Fixes

* Remove extraneous argument label added in LegacyCGGeometryFunctionsRule
  autocorrect.  
  [Sarr Blaise](https://github.com/bsarr007)
  [643](https://github.com/realm/SwiftLint/issues/643)

## 0.11.0: Laundromat Format

##### Breaking

* Now `type_name` allows lowercase enum values to match the Swift API Design
  Guidelines.  
  [Jorge Bernal](https://github.com/koke)
  [#654](https://github.com/realm/SwiftLint/issues/654)

* Embedding frameworks needed by `swiftlint` was moved from
  SwiftLintFramework Xcode target to the swiftlint target.
  The `SwiftLintFramework.framework` product built by the
  SwiftLintFramework target no longer contains unnecessary frameworks or
  multiple copies of the Swift libraries.  
  [Norio Nomura](https://github.com/norio-nomura)

##### Enhancements

* Add `--format` option to `autocorrect` command which re-indents Swift files
  much like pasting into Xcode would. This option isn't currently configurable,
  but that can change if users request it.  
  [JP Simard](https://github.com/jpsim)

* Improve error messages for invalid configuration files.  
  [Brian Hardy](https://github.com/lyricsboy)

* Added the user-configurable option `ignores_empty_lines` to the
  `trailing_whitespace` rule. It can be used to control whether the
  `TrailingWhitespaceRule` should report and correct whitespace-indented empty
  lines. Defaults to `false`. Added unit tests.  
  [Reimar Twelker](https://github.com/raginmari)

##### Bug Fixes

* Fix false positive in conditional binding cascade violation.  
  [Norio Nomura](https://github.com/norio-nomura)
  [#642](https://github.com/realm/SwiftLint/issues/642)

* Another conditional binding fix, this time for enum that has two parameters
  or an if statement with two case tests.  
  [Andrew Rahn](https://github.com/paddlefish)
  [#667](https://github.com/realm/SwiftLint/issues/667)

* Fix regression in CommaRule ignoring violations when the comma is followed
  by a comment.  
  [Norio Nomura](https://github.com/norio-nomura)
  [#683](https://github.com/realm/SwiftLint/issues/683)

## 0.10.0: `laundry-select` edition

##### Breaking

* None.

##### Enhancements

* Now `libclang.dylib` and `sourcekitd.framework` are dynamically loaded at
  runtime by SourceKittenFramework to use the versions included in the Xcode
  version specified by `xcode-select -p` or custom toolchains.  
  [Norio Nomura](https://github.com/norio-nomura)
  [#167](https://github.com/jpsim/SourceKitten/issues/167)

* Add `LegacyCGGeometryFunctionsRule` rule.  
  [Sarr Blaise](https://github.com/bsarr007)
  [#625](https://github.com/realm/SwiftLint/issues/625)

* SwiftLint no longer crashes when SourceKitService crashes.  
  [Norio Nomura](https://github.com/norio-nomura)

* Rewrite `conditional_binding_cascade` rule.  
  [Norio Nomura](https://github.com/norio-nomura)
  [#617](https://github.com/realm/SwiftLint/issues/617)

* Add autocorrect for `ReturnArrowWhitespaceRule`.  
  [Craig Siemens](https://github.com/CraigSiemens)

##### Bug Fixes

* Failed to launch swiftlint when Xcode.app was placed at non standard path.  
  [Norio Nomura](https://github.com/norio-nomura)
  [#593](https://github.com/realm/SwiftLint/issues/593)

* `ClosingBraceRule` no longer triggers across line breaks.  
  [Josh Friend](https://github.com/joshfriend)
  [#592](https://github.com/realm/SwiftLint/issues/592)

* `LegacyConstantRule` and `LegacyConstructorRule` failed to `autocorrect`.  
  [Norio Nomura](https://github.com/norio-nomura)
  [#623](https://github.com/realm/SwiftLint/issues/623)

## 0.9.2: Multiple Exhaust Codes

##### Breaking

* None.

##### Enhancements

* Return different exit codes to distinguish between types of errors:
  * 0: No errors, maybe warnings in non-strict mode
  * 1: Usage or system error
  * 2: Style violations of severity "Error"
  * 3: No style violations of severity "Error", but violations of severity
       "warning" with `--strict`  
  [JP Simard](https://github.com/jpsim)
  [#166](https://github.com/realm/SwiftLint/issues/166)

* `VariableNameRule` now accepts symbols starting with more than one uppercase
  letter to allow for names like XMLString or MIMEType.  
  [Erik Aigner](https://github.com/eaigner)
  [#566](https://github.com/realm/SwiftLint/issues/566)

##### Bug Fixes

* Avoid overwriting files whose contents have not changed.  
  [Neil Gall](https://github.com/neilgall)
  [#574](https://github.com/realm/SwiftLint/issues/574)

* Fix `CommaRule` mismatch between violations and corrections.  
  [Norio Nomura](https://github.com/norio-nomura)
  [#466](https://github.com/realm/SwiftLint/issues/466)

* Fix more false positives in `ForceUnwrappingRule`.  
  [Norio Nomura](https://github.com/norio-nomura)
  [#546](https://github.com/realm/SwiftLint/issues/546)
  [#547](https://github.com/realm/SwiftLint/issues/547)

## 0.9.1: Air Duct Cleaning

##### Breaking

* None.

##### Enhancements

* None.

##### Bug Fixes

* Fix force unwrap rule missed cases with quotes.  
  [Norio Nomura](https://github.com/norio-nomura)
  [#535](https://github.com/realm/SwiftLint/issues/535)

* Fix issues with nested `.swiftlint.yml` file resolution.  
  [Norio Nomura](https://github.com/norio-nomura)
  [#543](https://github.com/realm/SwiftLint/issues/543)

## 0.9.0: Appliance Maintenance

##### Breaking

* `Linter.reporter` has been removed and `Configuration.reporterFromString(_:)`
  has been renamed to a free function: `reporterFromString(_:)`.  
  [JP Simard](https://github.com/jpsim)

* `_ConfigProviderRule` & `ConfigurableRule` have been removed and their
  requirements have been moved to `Rule`.  
  [JP Simard](https://github.com/jpsim)

* `Configuration(path:optional:silent)` has been changed to
  `Configuration(path:rootPath:optional:quiet:)`.  
  [JP Simard](https://github.com/jpsim)

* The static function `Configuration.rulesFromDict(_:ruleList:)` has been moved
  to an instance method: `RuleList.configuredRulesWithDictionary(_:)`.  
  [JP Simard](https://github.com/jpsim)

* The `rules` parameter in the `Configuration` initializer has been renamed to
  `configuredRules`.  
  [JP Simard](https://github.com/jpsim)

* Removed a large number of declarations from the public SwiftLintFramework API.
  This is being done to minimize the API surface area in preparation of a 1.0
  release. See [#507](https://github.com/realm/SwiftLint/pull/507) for a
  complete record of this change.  
  [JP Simard](https://github.com/jpsim)
  [#479](https://github.com/realm/SwiftLint/issues/479)

* All instances of the abbreviation "config" in the API have been expanded to
  "configuration". The `--config` command line parameter and
  `use_nested_configs` configuration key are unaffected.  
  [JP Simard](https://github.com/jpsim)

* The `use_nested_configs` configuration key has been deprecated and its value
  is now ignored. Nested configuration files are now always considered.  
  [JP Simard](https://github.com/jpsim)

##### Enhancements

* `swiftlint lint` now accepts an optional `--reporter` parameter which
  overrides existing `reporter` values in the configuration file. Choose between
  `xcode` (default), `json`, `csv` or `checkstyle`.  
  [JP Simard](https://github.com/jpsim)
  [#440](https://github.com/realm/SwiftLint/issues/440)

* `swiftlint rules` now shows a configuration description for all rules.  
  [JP Simard](https://github.com/jpsim)

* `lint` and `autocorrect` commands now accept a `--quiet` flag that prevents
  status messages like 'Linting <file>' & 'Done linting' from being logged.  
  [JP Simard](https://github.com/jpsim)
  [#386](https://github.com/realm/SwiftLint/issues/386)

* All top-level keys in a configuration file that accept an array now also
  accept a single value.  
  e.g. `included: Source` is equivalent to `included:\n  - Source`.  
  [JP Simard](https://github.com/jpsim)
  [#120](https://github.com/realm/SwiftLint/issues/120)

* Improve performance of `FunctionParameterCountRule`.  
  [Norio Nomura](https://github.com/norio-nomura)

* Improve performance of `ColonRule`.  
  [Norio Nomura](https://github.com/norio-nomura)

##### Bug Fixes

* Fix case sensitivity of keywords for `valid_docs`.  
  [Ankit Aggarwal](https://github.com/aciidb0mb3r)
  [#298](https://github.com/realm/SwiftLint/issues/298)

* Fixed inconsistencies between violations & corrections in
  `StatementPositionRule`.  
  [JP Simard](https://github.com/jpsim)
  [#466](https://github.com/realm/SwiftLint/issues/466)

* A warning will now be logged when invalid top-level keys are included in the
  configuration file.  
  [JP Simard](https://github.com/jpsim)
  [#120](https://github.com/realm/SwiftLint/issues/120)

* Fixed `LegacyConstructorRule` from correcting legacy constructors in string
  literals.  
  [JP Simard](https://github.com/jpsim)
  [#466](https://github.com/realm/SwiftLint/issues/466)

* Fixed an issue where `variable_name` or `type_name` would always report a
  violation when configured with only a `warning` value on either `min_length`
  or `max_length`.  
  [JP Simard](https://github.com/jpsim)
  [#522](https://github.com/realm/SwiftLint/issues/522)

## 0.8.0: High Heat

##### Breaking

* Setting only warning on `SeverityLevelsConfig` rules now disables the error
  value.  
  [Robin Kunde](https://github.com/robinkunde)
  [#409](https://github.com/realm/SwiftLint/issues/409)

* `enabled_rules` has been renamed to `opt_in_rules`.  
  [Daniel Beard](https://github.com/daniel-beard)

##### Enhancements

* Add `whitelist_rules` rule whitelists in config files.  
  [Daniel Beard](https://github.com/daniel-beard)
  [#256](https://github.com/realm/SwiftLint/issues/256)

* Improve performance of `ColonRule`, `LineLengthRule` & `syntaxKindsByLine`.  
  [Norio Nomura](https://github.com/norio-nomura)

* Add command to display rule description:
  `swiftlint rules <rule identifier>`.  
  [Tony Li](https://github.com/crazytonyli)
  [#392](https://github.com/realm/SwiftLint/issues/392)

* Add `FunctionParameterCountRule`.  
  [Denis Lebedev](https://github.com/garnett)
  [#415](https://github.com/realm/SwiftLint/issues/415)

* Measure complexity of nested functions separately in
  `CyclomaticComplexityRule`.  
  [Denis Lebedev](https://github.com/garnett)
  [#424](https://github.com/realm/SwiftLint/issues/424)

* Added exception for multi-line `if`/`guard`/`while` conditions to allow
  opening brace to be on a new line in `OpeningBraceRule`.  
  [Scott Hoyt](https://github.com/scottrhoyt)
  [#355](https://github.com/realm/SwiftLint/issues/355)

* The `rules` command now prints a table containing values for: `identifier`,
  `opt-in`, `correctable`, `enabled in your config` & `configuration`.  
  [JP Simard](https://github.com/jpsim)
  [#392](https://github.com/realm/SwiftLint/issues/392)

* Reduce maximum memory usage.  
  [Norio Nomura](https://github.com/norio-nomura)

##### Bug Fixes

* Fix more false positives in `ValidDocsRule`.  
  [diogoguimaraes](https://github.com/diogoguimaraes)
  [#451](https://github.com/realm/SwiftLint/issues/451)

* Fix `trailing_newline` autocorrect to handle more than one violation per
  line.  
  [Daniel Beard](https://github.com/daniel-beard)
  [#465](https://github.com/realm/SwiftLint/issues/465)

* Fix complexity measurement for switch statements in `CyclomaticComplexityRule`.  
  [Denis Lebedev](https://github.com/garnett)
  [#461](https://github.com/realm/SwiftLint/issues/461)

## 0.7.2: Appliance Manual

##### Breaking

* None.

##### Enhancements

* None.

##### Bug Fixes

* Fix several false positives in `ValidDocsRule`.  
  [diogoguimaraes](https://github.com/diogoguimaraes)
  [#375](https://github.com/realm/SwiftLint/issues/375)

## 0.7.1: Delicate Cycle

##### Breaking

* None.

##### Enhancements

* Improve performance of `MissingDocsRule`.  
  [Norio Nomura](https://github.com/norio-nomura)

* Added `CustomRules`.  
  [Scott Hoyt](https://github.com/scottrhoyt)  
  [#123](https://github.com/realm/SwiftLint/issues/123)

* Added opt-in `ForceUnwrappingRule` to issue warnings for all forced
  unwrappings.  
  [Benjamin Otto](https://github.com/Argent)
  [#55](https://github.com/realm/SwiftLint/issues/55)

##### Bug Fixes

* Fix several false positives in `ValidDocsRule`.  
  [diogoguimaraes](https://github.com/diogoguimaraes)
  [#375](https://github.com/realm/SwiftLint/issues/375)

## 0.7.0: Automatic Permanent Press

##### Breaking

* Replaced all uses of `XPCDictionary` with
  `[String: SourceKitRepresentable]`.  
  [JP Simard](https://github.com/jpsim)

* `VariableNameMinLengthRule` and `VariableNameMaxLengthRule` have been
  removed. `VariableNameRule` now has this functionality.  
  [Scott Hoyt](https://github.com/scottrhoyt)

* `ViolationLevelRule` has been removed. This functionality is now provided
  by `ConfigProviderRule` and `SeverityLevelsConfig`.  
  [Scott Hoyt](https://github.com/scottrhoyt)

##### Enhancements

* `TypeBodyLengthRule` now does not count comment or whitespace lines.  
  [Marcelo Fabri](https://github.com/marcelofabri)
  [#369](https://github.com/realm/SwiftLint/issues/369)

* `FunctionBodyLengthRule` now does not count comment or whitespace lines.  
  [Marcelo Fabri](https://github.com/marcelofabri)
  [#258](https://github.com/realm/SwiftLint/issues/258)

* All `Rule`s are now configurable in at least their severity: `SeverityConfig`.  
  [Scott Hoyt](https://github.com/scottrhoyt)
  [#371](https://github.com/realm/SwiftLint/issues/371)
  [#130](https://github.com/realm/SwiftLint/issues/130)
  [#268](https://github.com/realm/SwiftLint/issues/268)

* `TypeNameRule` and `VariableNameRule` conform to `ConfigProviderRule` using
  `NameConfig` to support `min_length`, `max_length`, and `excluded` names.  
  [Scott Hoyt](https://github.com/scottrhoyt)
  [#388](https://github.com/realm/SwiftLint/issues/388)
  [#259](https://github.com/realm/SwiftLint/issues/259)
  [#191](https://github.com/realm/SwiftLint/issues/191)

* Add `CyclomaticComplexityRule`.  
  [Denis Lebedev](https://github.com/garnett)

##### Bug Fixes

* Fix crash caused by infinite recursion when using nested config files.  
  [JP Simard](https://github.com/jpsim)
  [#368](https://github.com/realm/SwiftLint/issues/368)

* Fix crash when file contains NULL character.  
  [Norio Nomura](https://github.com/norio-nomura)
  [#379](https://github.com/realm/SwiftLint/issues/379)

## 0.6.0: Steam Cycle

##### Breaking

* `ParameterizedRule` is removed. Use `ConfigurableRule` instead.  
  [Scott Hoyt](https://github.com/scottrhoyt)
  [#353](https://github.com/realm/SwiftLint/issues/353)

* To activate a `Rule`, it must be added to the global `masterRuleList`.  
  [Scott Hoyt](https://github.com/scottrhoyt)

##### Enhancements

* `ConfigurableRule` protocol allows for improved rule configuration. See
  `CONTRIBUTING` for more details.  
  [Scott Hoyt](https://github.com/scottrhoyt)
  [#303](https://github.com/realm/SwiftLint/issues/303)

* `VariableNameMinLengthRule` now supports excluding certain variable names
  (e.g. "id").  
  [Scott Hoyt](https://github.com/scottrhoyt)
  [#231](https://github.com/realm/SwiftLint/issues/231)

* `ViolationLevelRule` provides default `ConfigurableRule` implementation for
  rules that only need integer error and warning levels.  
  [Scott Hoyt](https://github.com/scottrhoyt)

* Add AutoCorrect for StatementPositionRule.  
  [Raphael Randschau](https://github.com/nicolai86)

* Add AutoCorrect for CommaRule.  
  [Raphael Randschau](https://github.com/nicolai86)

* Add AutoCorrect for LegacyConstructorRule.  
  [Raphael Randschau](https://github.com/nicolai86)

* Improve performance of `LineLengthRule`.  
  [Norio Nomura](https://github.com/norio-nomura)

* Add ConditionalBindingCascadeRule.  
  [Aaron McTavish](https://github.com/aamctustwo)
  [#202](https://github.com/realm/SwiftLint/issues/202)

* Opt-in rules are now supported.  
  [JP Simard](https://github.com/jpsim)
  [#256](https://github.com/realm/SwiftLint/issues/256)

* Add LegacyConstantRule.  
  [Aaron McTavish](https://github.com/aamctustwo)
  [#319](https://github.com/realm/SwiftLint/issues/319)

* Add opt-in rule to encourage checking `isEmpty` over comparing `count` to
  zero.  
  [JP Simard](https://github.com/jpsim)
  [#202](https://github.com/realm/SwiftLint/issues/202)

* Add opt-in "Missing Docs" rule to detect undocumented public declarations.  
  [JP Simard](https://github.com/jpsim)

##### Bug Fixes

* None.

## 0.5.6: Bug FixLint

##### Breaking

* None.

##### Enhancements

* Improve performance by reducing calls to SourceKit.  
  [Norio Nomura](https://github.com/norio-nomura)

##### Bug Fixes

* Fix homebrew deployment issues.  
  [Norio Nomura](https://github.com/norio-nomura)

* AutoCorrect for TrailingNewlineRule only removes at most one line.  
  [John Estropia](https://github.com/JohnEstropia)

* `valid_docs` did not detect tuple as return value.  
  [Norio Nomura](https://github.com/norio-nomura)
  [#324](https://github.com/realm/SwiftLint/issues/324)

* Escape strings when using CSV reporter.  
  [JP Simard](https://github.com/jpsim)

## 0.5.5: Magic Drying Fluff Balls™

<http://www.amazon.com/Magic-Drying-Fluff-Balls-Softening/dp/B001EIW1SG>

##### Breaking

* None.

##### Enhancements

* None.

##### Bug Fixes

* Always fail if a YAML configuration file was found but could not be parsed.  
  [JP Simard](https://github.com/jpsim)
  [#310](https://github.com/realm/SwiftLint/issues/310)

* Make commands with modifiers work for violations with line-only locations.  
  [JP Simard](https://github.com/jpsim)
  [#316](https://github.com/realm/SwiftLint/issues/316)


## 0.5.4: Bounce™

##### Breaking

* Remove `Location.init(file:offset:)` in favor of the more explicit
  `Location.init(file:byteOffset:)` & `Location.init(file:characterOffset:)`.  
  [JP Simard](https://github.com/jpsim)

##### Enhancements

* Add `checkstyle` reporter to generate XML reports in the Checkstyle 4.3
  format.  
  [JP Simard](https://github.com/jpsim)
  [#277](https://github.com/realm/SwiftLint/issues/277)

* Support command comment modifiers (`previous`, `this` & `next`) to limit the
  command's scope to a single line.  
  [JP Simard](https://github.com/jpsim)
  [#222](https://github.com/realm/SwiftLint/issues/222)

* Add nested `.swiftlint.yml` configuration support.  
  [Scott Hoyt](https://github.com/scottrhoyt)
  [#299](https://github.com/realm/SwiftLint/issues/299)

##### Bug Fixes

* Fix multibyte handling in many rules.  
  [JP Simard](https://github.com/jpsim)
  [#279](https://github.com/realm/SwiftLint/issues/279)

* Fix an `NSRangeException` crash.  
  [Norio Nomura](https://github.com/norio-nomura)
  [#294](https://github.com/realm/SwiftLint/issues/294)

* The `valid_docs` rule now handles multibyte characters.  
  [Norio Nomura](https://github.com/norio-nomura)
  [#295](https://github.com/realm/SwiftLint/issues/295)


## 0.5.3: Mountain Scent

##### Breaking

* None.

##### Enhancements

* Improve autocorrect for OpeningBraceRule.  
  [Yasuhiro Inami](https://github.com/inamiy)

* Add autocorrect for ColonRule.  
  [Brian Partridge](https://github.com/brianpartridge)

* Add ClosingBraceRule.  
  [Yasuhiro Inami](https://github.com/inamiy)

##### Bug Fixes

* Fix false positives in ValidDocsRule.  
  [JP Simard](https://github.com/jpsim)
  [#267](https://github.com/realm/SwiftLint/issues/267)

## 0.5.2: Snuggle™

##### Breaking

* None.

##### Enhancements

* Performance improvements & unicode fixes (via SourceKitten).  
  [Norio Nomura](https://github.com/norio-nomura)

##### Bug Fixes

* Fix `ValidDocsRule` false positive when documenting functions with closure
  parameters.  
  [diogoguimaraes](https://github.com/diogoguimaraes)
  [#267](https://github.com/realm/SwiftLint/issues/267)


## 0.5.1: Lint Tray Malfunction

##### Breaking

* None.

##### Enhancements

* None.

##### Bug Fixes

* Make linting faster than 0.5.0, but slower than 0.4.0  
  [Norio Nomura](https://github.com/norio-nomura)
  [#119](https://github.com/jpsim/SourceKitten/issues/119)

* Re-introduce `--use-script-input-files` option for `lint` & `autocorrect`
  commands. Should also fix some issues when running SwiftLint from an Xcode
  build phase.  
  [JP Simard](https://github.com/jpsim)
  [#264](https://github.com/realm/SwiftLint/issues/264)


## 0.5.0: Downy™

##### Breaking

* `init()` is no longer a member of the `Rule` protocol.

##### Enhancements

* Add legacy constructor rule.  
  [Marcelo Fabri](https://github.com/marcelofabri)
  [#202](https://github.com/realm/SwiftLint/issues/202)

* The `VariableNameRule` now allows variable names when the entire name is
  capitalized. This allows stylistic usage common in cases like `URL` and other
  acronyms.  
  [Marcelo Fabri](https://github.com/marcelofabri)
  [#161](https://github.com/realm/SwiftLint/issues/161)

* Add `autocorrect` command to automatically correct certain violations
  (currently only `trailing_newline`, `trailing_semicolon` &
  `trailing_whitespace`).  
  [JP Simard](https://github.com/jpsim)
  [#5](https://github.com/realm/SwiftLint/issues/5)

* Allow to exclude files from `included` directory with `excluded`.  
  [Michal Laskowski](https://github.com/michallaskowski)

##### Bug Fixes

* Statement position rule no longer triggers for non-keyword uses of `catch` and
  `else`.  
  [JP Simard](https://github.com/jpsim)
  [#237](https://github.com/realm/SwiftLint/issues/237)

* Fix issues with multi-byte characters.  
  [JP Simard](https://github.com/jpsim)
  [#234](https://github.com/realm/SwiftLint/issues/234)


## 0.4.0: Wrinkle Release

##### Breaking

* API: Rename RuleExample to RuleDescription, remove StyleViolationType and
  combine Rule().identifier and Rule().example into Rule.description.  
  [JP Simard](https://github.com/jpsim)
  [#183](https://github.com/realm/SwiftLint/issues/183)

##### Enhancements

* The `VariableNameRule` now allows capitalized variable names when they are
  declared static. This allows stylistic usage common in cases like
  `OptionSetType` subclasses.  
  [Will Fleming](https://github.com/wfleming)

* Add `VariableNameMaxLengthRule` and `VariableNameMinLengthRule` parameter
  rules. Remove length checks on `VariableNameRule`.  
  [Mickael Morier](https://github.com/mmorier)

* Add trailing semicolon rule.  
  [JP Simard](https://github.com/jpsim)

* Add force try rule.  
  [JP Simard](https://github.com/jpsim)

* Support linting from Input Files provided by Run Script Phase of Xcode with
  `--use-script-input-files`.  
  [Norio Nomura](https://github.com/norio-nomura)
  [#193](https://github.com/realm/SwiftLint/pull/193)

##### Bug Fixes

* All rules now print their identifiers in reports.  
  [JP Simard](https://github.com/jpsim)
  [#180](https://github.com/realm/SwiftLint/issues/180)

* `ControlStatementRule` now detects all violations.  
  [Mickael Morier](https://github.com/mmorier)
  [#187](https://github.com/realm/SwiftLint/issues/187)

* `ControlStatementRule` no longer triggers a violation for acceptable use of
  parentheses.  
  [Mickael Morier](https://github.com/mmorier)
  [#189](https://github.com/realm/SwiftLint/issues/189)

* Nesting rule no longer triggers a violation for enums nested one level deep.  
  [JP Simard](https://github.com/jpsim)
  [#190](https://github.com/realm/SwiftLint/issues/190)

* `ColonRule` now triggers a violation even if equal operator is collapse to
  type and value.  
  [Mickael Morier](https://github.com/mmorier)
  [#135](https://github.com/realm/SwiftLint/issues/135)

* Fix an issue where logs would be printed asynchronously over each other.  
  [JP Simard](https://github.com/jpsim)
  [#200](https://github.com/realm/SwiftLint/issues/200)


## 0.3.0: Wrinkly Rules

##### Breaking

* `swiftlint rules` now just prints a list of all available rules and their
  identifiers.

##### Enhancements

* Support for Swift 2.1.  
  [JP Simard](https://github.com/jpsim)

* Added `StatementPositionRule` to make sure that catch, else if and else
  statements are on the same line as closing brace preceding them and after one
  space.  
  [Alex Culeva](https://github.com/S2dentik)

* Added `Comma Rule` to ensure there is a single space after a comma.  
  [Alex Culeva](https://github.com/S2dentik)

* Add rule identifier to all linter reports.  
  [zippy1978](https://github.com/zippy1978)

* Add `OpeningBraceRule` to make sure there is exactly a space before opening
  brace and it is on the same line as declaration.  
  [Alex Culeva](https://github.com/S2dentik)

* Print to stderr for all informational logs. Only reporter outputs is logged to
  stdout.  
  [JP Simard](https://github.com/jpsim)

* JSON and CSV reporters now only print at the very end of the linting
  process.  
  [JP Simard](https://github.com/jpsim)

* Add support for `guard` statements to ControlStatementRule.  
  [David Potter](https://github.com/Tableau-David-Potter)

* Lint parameter variables.  
  [JP Simard](https://github.com/jpsim)

##### Bug Fixes

* Custom reporters are now supported even when not running with `--use-stdin`.  
  [JP Simard](https://github.com/jpsim)
  [#151](https://github.com/realm/SwiftLint/issues/151)

* Deduplicate files in the current directory.  
  [JP Simard](https://github.com/jpsim)
  [#154](https://github.com/realm/SwiftLint/issues/154)


## 0.2.0: Tumble Dry

##### Breaking

* SwiftLint now exclusively supports Swift 2.0.  
  [JP Simard](https://github.com/jpsim)
  [#77](https://github.com/realm/SwiftLint/issues/77)

* `ViolationSeverity` now has an associated type of `String` and two members:
  `.Warning` and `.Error`.  
  [JP Simard](https://github.com/jpsim)
  [#113](https://github.com/realm/SwiftLint/issues/113)

##### Enhancements

* Configure SwiftLint via a YAML file:
  Supports `disabled_rules`, `included`, `excluded` and passing parameters to
  parameterized rules.
  Pass a configuration file path to `--config`, defaults to `.swiftlint.yml`.  
  [JP Simard](https://github.com/jpsim)
  [#1](https://github.com/realm/SwiftLint/issues/1)
  [#3](https://github.com/realm/SwiftLint/issues/3)
  [#20](https://github.com/realm/SwiftLint/issues/20)
  [#26](https://github.com/realm/SwiftLint/issues/26)

* Updated `TypeNameRule` and `VariableNameRule` to allow private type & variable
  names to start with an underscore.  
  [JP Simard](https://github.com/jpsim)

* Disable and re-enable rules from within source code comments using
  `// swiftlint:disable $IDENTIFIER` and `// swiftlint:enable $IDENTIFIER`.  
  [JP Simard](https://github.com/jpsim)
  [#4](https://github.com/realm/SwiftLint/issues/4)

* Add `--strict` lint flag which makes the lint fail if there are any
  warnings.  
  [Keith Smiley](https://github.com/keith)

* Violations are now printed to stderr.  
  [Keith Smiley](https://github.com/keith)

* Custom reporters are now supported. Specify a value for the `reporter:` key in
  your configuration file. Available reporters are `xcode` (default), `json`,
  `csv`.  
  [JP Simard](https://github.com/jpsim)
  [#42](https://github.com/realm/SwiftLint/issues/42)

##### Bug Fixes

* Improve performance of `TrailingWhitespaceRule`.  
  [Keith Smiley](https://github.com/keith)

* Allow newlines in function return arrow.  
  [JP Simard](https://github.com/jpsim)


## 0.1.2: FabricSoftenerRule

##### Breaking

* None.

##### Enhancements

* Added `OperatorFunctionWhitespaceRule` to make sure that
  you use whitespace around operators when defining them.  
  [Akira Hirakawa](https://github.com/akirahrkw)
  [#60](https://github.com/realm/SwiftLint/issues/60)

* Added `ReturnArrowWhitespaceRule` to make sure that
  you have 1 space before return arrow and return type.  
  [Akira Hirakawa](https://github.com/akirahrkw)

* Support linting from standard input (use `--use-stdin`).  
  [JP Simard](https://github.com/jpsim)
  [#78](https://github.com/realm/SwiftLint/issues/78)

* Improve performance of `TrailingNewlineRule`.  
  [Keith Smiley](https://github.com/keith)

* Lint parentheses around switch statements.  
  [Keith Smiley](https://github.com/keith)

##### Bug Fixes

* None.


## 0.1.1: Top Loading

##### Breaking

* The `Rule` and `ASTRule` protocol members are now non-static.  
  [aarondaub](https://github.com/aarondaub)

* Split `Rule` into `Rule` and `ParameterizedRule` protocols.  
  [aarondaub](https://github.com/aarondaub)
  [#21](https://github.com/realm/SwiftLint/issues/21)

##### Enhancements

* Added a command line option `--path` to specify a path to lint.  
  [Lars Lockefeer](https://github.com/larslockefeer)
  [#16](https://github.com/realm/SwiftLint/issues/16)

* swiftlint now returns a non-zero error code when a warning of high-severity
  or above is found in the source files being linted.  
  [Pat Wallace](https://github.com/pawrsccouk)
  [#30](https://github.com/realm/SwiftLint/issues/30)

* Added `rules` command to display which rules are currently applied along
  with examples.  
  [Chris Eidhof](https://github.com/chriseidhof)

* Cache parsing to reduce execution time by more than 50%.  
  [Nikolaj Schumacher](https://github.com/nschum)

* Added `ControlStatementRule` to make sure that if/for/while/do statements
  do not wrap their conditionals in parentheses.  
  [Andrea Mazzini](https://github.com/andreamazz)

* Character position is now included in violation location where appropriate.  
  [JP Simard](https://github.com/jpsim)
  [#62](https://github.com/realm/SwiftLint/issues/62)

* The following rules now conform to `ASTRule`:
  FunctionBodyLength, Nesting, TypeBodyLength, TypeName, VariableName.  
  [JP Simard](https://github.com/jpsim)

##### Bug Fixes

* Trailing newline and file length violations are now displayed in Xcode.  
  [JP Simard](https://github.com/jpsim)
  [#43](https://github.com/realm/SwiftLint/issues/43)


## 0.1.0: Fresh Out Of The Dryer

First Version!<|MERGE_RESOLUTION|>--- conflicted
+++ resolved
@@ -47,12 +47,10 @@
   [norio-nomura](https://github.com/norio-nomura)
   [#1429](https://github.com/realm/SwiftLint/issues/1429)
 
-<<<<<<< HEAD
 * Prevent false positive in `shorthand_operator` rule.  
   [sammy-SC](https://github.com/sammy-SC)
   [#1254](https://github.com/realm/SwiftLint/issues/1254)
 
-=======
 * Fix typo in `DiscardedNotificationCenterObserverRule`.  
   [Spencer Kaiser](https://github.com/spencerkaiser)
 
@@ -64,7 +62,6 @@
   on a `lazy var` since it needs initialization.  
   [Marcelo Fabri](https://github.com/marcelofabri)
   [#1334](https://github.com/realm/SwiftLint/issues/1334)
->>>>>>> 89240773
 
 ## 0.18.1: Misaligned Drum
 
