## Master

##### Breaking

* None.

##### Enhancements

* Performance improvements to `generic_type_name`,
  `redundant_nil_coalescing`, `mark`, `first_where` and 
  `vertical_whitespace` rules.  
  [Marcelo Fabri](https://github.com/marcelofabri)

* Add `discarded_notification_center_observer` rule
  that warns when the result of
  `NotificationCenter.addObserver(forName:object:queue:using:)`
  is not stored so it can be removed later.  
  [Marcelo Fabri](https://github.com/marcelofabri)
  [#1062](https://github.com/realm/SwiftLint/issues/1062)

* Add `notification_center_detachment` rule that warns against an object
  removing itself from `NotificationCenter` in an unsafe location.  
  [Marcelo Fabri](https://github.com/marcelofabri)
  [#1061](https://github.com/realm/SwiftLint/issues/1061)

##### Bug Fixes

* Fix a false positive on `large_tuple` rule when using closures.  
  [Marcelo Fabri](https://github.com/marcelofabri)
  [#1234](https://github.com/realm/SwiftLint/issues/1234)

* Fix `force_unwrap` false positive for bool negation.  
  [Aaron McTavish](https://github.com/aamctustwo)
  [#918](https://github.com/realm/SwiftLint/issues/918)

* Fix false positive and wrong correction on `number_separator` rule.  
  [Marcelo Fabri](https://github.com/marcelofabri)
  [#1242](https://github.com/realm/SwiftLint/issues/1242)

* Retain closure parameter types when they are specified during autocorrect.  
  [Allen Zeng](https://github.com/allen-zeng)
  [#1175](https://github.com/realm/SwiftLint/issues/1175)

<<<<<<< HEAD
* Ignore `unused_closure_parameter` rule on closures that are called inline.  
  [Marcelo Fabri](https://github.com/marcelofabri)
  [#1161](https://github.com/realm/SwiftLint/issues/1161)
=======
* Fix `redundant_void_return` matches if return type starts with Void~.  
  [Hayashi Tatsuya](https://github.com/sora0077)
>>>>>>> 392775b3

## 0.16.1: Commutative Fabric Sheets

##### Breaking

* None.

##### Enhancements

* Improve `unused_optional_binding` rule on tuples check.  
  [Rafael Machado](https://github.com/rakaramos/)

* Update `variable_name` to ignore overrides.  
  [Aaron McTavish](https://github.com/aamctustwo)
  [#1169](https://github.com/realm/SwiftLint/issues/1169)

* Update `number_separator` rule to allow for specifying
  minimum length of fraction.  
  [Bjarke Søndergaard](https://github.com/bjarkehs)
  [#1200](https://github.com/realm/SwiftLint/issues/1200)

* Update `legacy_constant` rule to support `CGFloat.pi` and `Float.pi`.  
  [Aaron McTavish](https://github.com/aamctustwo)
  [#1198](https://github.com/realm/SwiftLint/issues/1198)

##### Bug Fixes

* Fix false positives on `shorthand_operator` rule.  
  [Marcelo Fabri](https://github.com/marcelofabri)
  [#1156](https://github.com/realm/SwiftLint/issues/1156)
  [#1163](https://github.com/realm/SwiftLint/issues/1163)

* Fix false positive on `redundant_optional_initialization` rule.  
  [Marcelo Fabri](https://github.com/marcelofabri)
  [#1159](https://github.com/realm/SwiftLint/issues/1159)

* Fix false positive on `operator_usage_whitespace` rule with decimal
  literals in exponent format.  
  [Marcelo Fabri](https://github.com/marcelofabri)
  [#1153](https://github.com/realm/SwiftLint/issues/1153)

* Fix `excluded` configuration not excluding files.  
  [Marcelo Fabri](https://github.com/marcelofabri)
  [#1166](https://github.com/realm/SwiftLint/issues/1166)

* Disable commutative operations on `shorthand_operator` rule.  
  [Marcelo Fabri](https://github.com/marcelofabri)
  [#1182](https://github.com/realm/SwiftLint/issues/1182)
  [#1183](https://github.com/realm/SwiftLint/issues/1183)
  [#1211](https://github.com/realm/SwiftLint/issues/1211)

* Fix crash when running in a Sandboxed environment, which also fixes Homebrew
  distribution. Set the `SWIFTLINT_SWIFT_VERSION` environment variable to either
  `2` or `3` to force that operation mode, bypassing the Swift version
  determined from SourceKit.  
  [JP Simard](https://github.com/jpsim)

## 0.16.0: Maximum Energy Efficiency Setting

##### Breaking

* Several API breaking changes were made to conform to the Swift 3 API Design
  Guidelines. We apologize for any inconvenience this may have caused.

##### Enhancements

* Speed up linting by caching linter results across invocations.  
  [Marcelo Fabri](https://github.com/marcelofabri)
  [#868](https://github.com/realm/SwiftLint/issues/868)

* Speed up linting by processing multiple files and rules concurrently.  
  [JP Simard](https://github.com/jpsim)
  [#1077](https://github.com/realm/SwiftLint/issues/1077)

* Make many operations in SwiftLintFramework safe to call in multithreaded
  scenarios, including accessing `Linter.styleViolations`.  
  [JP Simard](https://github.com/jpsim)
  [#1077](https://github.com/realm/SwiftLint/issues/1077)

* Permit unsigned and explicitly-sized integer types in `valid_ibinspectable`  
  [Daniel Duan](https://github.com/dduan)

* Make `nimble_operator` rule correctable.  
  [Vojta Stavik](https://github.com/VojtaStavik)

* Add `vertical_parameter_alignment` rule that checks if parameters are
  vertically aligned for multi-line function declarations.  
  [Marcelo Fabri](https://github.com/marcelofabri)
  [#1033](https://github.com/realm/SwiftLint/issues/1033)

* Add more helpful reason strings to TrailingCommaRule.  
  [Matt Rubin](https://github.com/mattrubin)

* Add `class_delegate_protocol` rule that warns against protocol declarations
  that aren't marked as `: class` or `@objc`.  
  [Marcelo Fabri](https://github.com/marcelofabri)
  [#1039](https://github.com/realm/SwiftLint/issues/1039)

* Add correctable `redundant_optional_initialization` rule that warns against
  initializing optional variables with `nil`.  
  [Marcelo Fabri](https://github.com/marcelofabri)
  [#1052](https://github.com/realm/SwiftLint/issues/1052)

* `redundant_nil_coalescing` rule is now correctable.  
  [Marcelo Fabri](https://github.com/marcelofabri)

* Make `number_separator` rule correctable.  
  [Marcelo Fabri](https://github.com/marcelofabri)

* `empty_parentheses_with_trailing_closure` rule is now correctable.  
  [Marcelo Fabri](https://github.com/marcelofabri)

* Add correctable `redundant_void_return` rule that warns against
  explicitly adding `-> Void` to functions.  
  [Marcelo Fabri](https://github.com/marcelofabri)
  [#1066](https://github.com/realm/SwiftLint/issues/1066)

* Add an opt-in rule that enforces alphabetical sorting of imports.  
  [Scott Berrevoets](https://github.com/sberrevoets)
  [#900](https://github.com/realm/SwiftLint/issues/900)

* `type_name` rule forces enum values to be UpperCamelCase again
  when used with Swift 2.3.  
  [Marcelo Fabri](https://github.com/marcelofabri)
  [#1090](https://github.com/realm/SwiftLint/issues/1090)

* Make `weak_delegate` rule ignore computed properties.  
  [Rafael Machado](https://github.com/rakaramos/)
  [#1089](https://github.com/realm/SwiftLint/issues/1089)

* Add `object_literal` opt-in rule that warns against using image and color
  inits that can be replaced for `#imageLiteral` or `#colorLiteral` in
  Swift 3.  
  [Marcelo Fabri](https://github.com/marcelofabri)
  [#1060](https://github.com/realm/SwiftLint/issues/1060)

* Now `number_separator` rule can be configured with a minimum length.  
  [Marcelo Fabri](https://github.com/marcelofabri)
  [#1109](https://github.com/realm/SwiftLint/issues/1109)

* Add `compiler_protocol_init` rule that flags usage of initializers 
  declared in protocols used by the compiler such as `ExpressibleByArrayLiteral`
  that shouldn't be called directly. Instead, you should use a literal anywhere
  a concrete type conforming to the protocol is expected by the context.  
  [Marcelo Fabri](https://github.com/marcelofabri)
  [#1096](https://github.com/realm/SwiftLint/issues/1096)

* Add `large_tuple` configurable rule that validates that tuples shouldn't
  have too many members.  
  [Marcelo Fabri](https://github.com/marcelofabri)
  [#1065](https://github.com/realm/SwiftLint/issues/1065)

* Add `generic_type_name` rule that validates generic constraint type names.  
  [Marcelo Fabri](https://github.com/marcelofabri)
  [#51](https://github.com/realm/SwiftLint/issues/51)

* Update `vertical_whitespace` rule to allow configuration of the number of 
  consecutive empty lines before a violation using `max_empty_lines`.
  The default value is still 1 line.  
  [Aaron McTavish](https://github.com/aamctustwo)
  [#769](https://github.com/realm/SwiftLint/issues/769)

* Add check to ignore urls in `line_length` rule when `ignores_urls`
  configuration is enabled.  
  [Javier Hernández](https://github.com/jaherhi)
  [#384](https://github.com/realm/SwiftLint/issues/384)

* Add `shorthand_operator` rule that validates that shorthand operators should
  be used when possible.  
  [Marcelo Fabri](https://github.com/marcelofabri)
  [#902](https://github.com/realm/SwiftLint/issues/902)

* Allow specifying a `swiftlint_version` configuration key which will log a
  warning if the current running version of SwiftLint is different than this
  value.  
  [JP Simard](https://github.com/jpsim)
  [#221](https://github.com/realm/SwiftLint/issues/221)

* Add internal support for deprecated rule aliases.  
  [Marcelo Fabri](https://github.com/marcelofabri)
  [#973](https://github.com/realm/SwiftLint/issues/973)

* Add `unused_optional_binding` rule that will check for optional bindings 
  not being used.  
  [Rafael Machado](https://github.com/rakaramos/)
  [#1116](https://github.com/realm/SwiftLint/issues/1116)

##### Bug Fixes

* Ignore close parentheses on `vertical_parameter_alignment` rule.  
  [Marcelo Fabri](https://github.com/marcelofabri)
  [#1042](https://github.com/realm/SwiftLint/issues/1042)

* `syntactic_sugar` rule now doesn't flag declarations that can't be fixed.  
  [Marcelo Fabri](https://github.com/marcelofabri)
  [#928](https://github.com/realm/SwiftLint/issues/928)

* Fix false positives on `closure_parameter_position` and
  `unused_closure_parameter` rules with Swift 2.3.  
  [Marcelo Fabri](https://github.com/marcelofabri)
  [#1019](https://github.com/realm/SwiftLint/issues/1019)

* Fix crash on `trailing_comma` rule with Swift 2.3.  
  [Marcelo Fabri](https://github.com/marcelofabri)
  [#921](https://github.com/realm/SwiftLint/issues/921)

* Fix out of range exception in `AttributesRule`.  
  [JP Simard](https://github.com/jpsim)
  [#1105](https://github.com/realm/SwiftLint/issues/1105)

* Fix `variable_name` and `type_name` rules on Linux.  
  [Marcelo Fabri](https://github.com/marcelofabri)

* Fix linting directories with names ending with `.swift`.  
  [JP Simard](https://github.com/jpsim)

* Fix running `swiftlint version` when building with Swift Package Manager.  
  [Marcelo Fabri](https://github.com/marcelofabri)
  [#1045](https://github.com/realm/SwiftLint/issues/1045)

* Fix false positive on `vertical_parameter_alignment` rule when breaking line
  in a default parameter declaration.  
  [Marcelo Fabri](https://github.com/marcelofabri)
  [#1129](https://github.com/realm/SwiftLint/issues/1129)

## 0.15.0: Hand Washable Holiday Linens 🎄

##### Breaking

* `line_length` rule now has a default value of `120` for warnings.  
  [Marcelo Fabri](https://github.com/marcelofabri)
  [#1008](https://github.com/realm/SwiftLint/issues/1008)

##### Enhancements

* Add `closure_end_indentation` opt-in rule that validates closure closing
  braces according to these rules:
  * If the method call has chained breaking lines on each method
    (`.` is on a new line), the closing brace should be vertically aligned
    with the `.`.
  * Otherwise, the closing brace should be vertically aligned with
    the beginning of the statement in the first line.  

  [Marcelo Fabri](https://github.com/marcelofabri)
  [#326](https://github.com/realm/SwiftLint/issues/326)

* `operator_usage_whitespace` rule is now correctable.  
  [Marcelo Fabri](https://github.com/marcelofabri)

* `implicit_getter` and `mark` rule performance improvements.  
  [Marcelo Fabri](https://github.com/marcelofabri)

* HTML reports now display a relative path to files.  
  [Jamie Edge](https://github.com/JamieEdge)

* `colon` rule now validates colon position in dictionaries too. You can disable
  this new validation with the `apply_to_dictionaries` configuration.  
  [Marcelo Fabri](https://github.com/marcelofabri)
  [#603](https://github.com/realm/SwiftLint/issues/603)

* Add `first_where` opt-in rule that warns against using
  `.filter { /* ... */ }.first` in collections, as
  `.first(where: { /* ... */ })` is often more efficient.  
  [Marcelo Fabri](https://github.com/marcelofabri)
  [#1005](https://github.com/realm/SwiftLint/issues/1005)

##### Bug Fixes

* `FunctionParameterCountRule` also ignores generic initializers.  
  [Mauricio Hanika](https://github.com/mAu888)

* Grammar checks.  
  [Michael Helmbrecht](https://github.com/mrh-is)

* Fix the validity and styling of the HTML reporter.  
  [Jamie Edge](https://github.com/JamieEdge)

* Fix false positive in `empty_parentheses_with_trailing_closure` rule.  
  [Marcelo Fabri](https://github.com/marcelofabri)
  [#1021](https://github.com/realm/SwiftLint/issues/1021)

* Fix false positive in `switch_case_on_newline` when switching
  over a selector.  
  [Marcelo Fabri](https://github.com/marcelofabri)
  [#1020](https://github.com/realm/SwiftLint/issues/1020)

* Fix crash in `closure_parameter_position` rule.  
  [Marcelo Fabri](https://github.com/marcelofabri)
  [#1026](https://github.com/realm/SwiftLint/issues/1026)

* Fix false positive in `operator_usage_whitespace` rule when
  using image literals.  
  [Marcelo Fabri](https://github.com/marcelofabri)
  [#1028](https://github.com/realm/SwiftLint/issues/1028)

## 0.14.0: Super Awesome Retractable Drying Rack

##### Breaking

* SwiftLint now requires Xcode 8.x and Swift 3.x to build.
  APIs have not yet been adapted to conform to the Swift 3 API Design
  Guidelines but will shortly.  
  [JP Simard](https://github.com/jpsim)
  [Norio Nomura](https://github.com/norio-nomura)

##### Enhancements

* Now builds and passes most tests on Linux using the Swift Package Manager with
  Swift 3. This requires `libsourcekitdInProc.so` to be built and located in
  `/usr/lib`, or in another location specified by the `LINUX_SOURCEKIT_LIB_PATH`
  environment variable. A preconfigured Docker image is available on Docker Hub
  by the ID of `norionomura/sourcekit:302`.  
  [JP Simard](https://github.com/jpsim)
  [Norio Nomura](https://github.com/norio-nomura)
  [#732](https://github.com/realm/SwiftLint/issues/732)

* Add `dynamic_inline` rule to discourage combination of `@inline(__always)`
  and `dynamic` function attributes.  
  [Daniel Duan](https://github.com/dduan)

* Add `number_separator` opt-in rule that enforces that underscores are
  used as thousand separators in large numbers.  
  [Marcelo Fabri](https://github.com/marcelofabri)
  [#924](https://github.com/realm/SwiftLint/issues/924)

* Add `file_header` opt-in rule that warns when a file contains a
  copyright comment header, such as the one Xcode adds by default.  
  [Marcelo Fabri](https://github.com/marcelofabri)
  [#844](https://github.com/realm/SwiftLint/issues/844)

* `FunctionParameterCountRule` now ignores initializers.  
  [Denis Lebedev](https://github.com/garnett)
  [#544](https://github.com/realm/SwiftLint/issues/544)

* Add `EmojiReporter`: a human friendly reporter.  
  [Michał Kałużny](https://github.com/justMaku)

* Add `redundant_string_enum_value` rule that warns against String enums
  with redundant value assignments.  
  [Marcelo Fabri](https://github.com/marcelofabri)
  [#946](https://github.com/realm/SwiftLint/issues/946)

* Add `attributes` opt-in rule which validates if an attribute (`@objc`,
  `@IBOutlet`, `@discardableResult`, etc) is in the right position:
    - If the attribute is `@IBAction` or `@NSManaged`, it should always be on
    the same line as the declaration
    - If the attribute has parameters, it should always be on the line above
    the declaration
    - Otherwise:
      - if the attribute is applied to a variable, it should be on the same line
      - if it's applied to a type or function, it should be on the line above
      - if it's applied to an import (the only option is `@testable import`),
      it should be on the same line.
  You can also configure what attributes should be always on a new line or on
  the same line as the declaration with the `always_on_same_line` and
  `always_on_line_above` keys.  

  [Marcelo Fabri](https://github.com/marcelofabri)
  [#846](https://github.com/realm/SwiftLint/issues/846)

* Add `empty_parentheses_with_trailing_closure` rule that checks for
  empty parentheses after method call when using trailing closures.  
  [Marcelo Fabri](https://github.com/marcelofabri)
  [#885](https://github.com/realm/SwiftLint/issues/885)

* Add `closure_parameter_position` rule that validates that closure
  parameters are in the same line as the opening brace.  
  [Marcelo Fabri](https://github.com/marcelofabri)
  [#931](https://github.com/realm/SwiftLint/issues/931)

* `type_name` rule now validates `typealias` and `associatedtype` too.  
  [Marcelo Fabri](https://github.com/marcelofabri)
  [#49](https://github.com/realm/SwiftLint/issues/49)
  [#956](https://github.com/realm/SwiftLint/issues/956)

* Add `ProhibitedSuperRule` opt-in rule that warns about methods calling
  to super that should not, for example `UIViewController.loadView()`.  
  [Aaron McTavish](https://github.com/aamctustwo)
  [#970](https://github.com/realm/SwiftLint/issues/970)

* Add correctable `void_return` rule to validate usage of `-> Void`
  over `-> ()`.  
  [Marcelo Fabri](https://github.com/marcelofabri)
  [JP Simard](https://github.com/jpsim)
  [#964](https://github.com/realm/SwiftLint/issues/964)

* Add correctable `empty_parameters` rule to validate usage of `() -> `
  over `Void -> `.  
  [Marcelo Fabri](https://github.com/marcelofabri)
  [#573](https://github.com/realm/SwiftLint/issues/573)

* Add `operator_usage_whitespace` opt-in rule to validate that operators are
  surrounded by a single whitespace when they are being used.  
  [Marcelo Fabri](https://github.com/marcelofabri)
  [#626](https://github.com/realm/SwiftLint/issues/626)

* Add `unused_closure_parameter` correctable rule that validates if all closure
  parameters are being used. If a parameter is unused, it should be replaced by
  `_`.  
  [Marcelo Fabri](https://github.com/marcelofabri)
  [JP Simard](https://github.com/jpsim)
  [#982](https://github.com/realm/SwiftLint/issues/982)

* Add `unused_enumerated` rule that warns against unused indexes when using
  `.enumerated()` on a for loop, e.g. `for (_, foo) in bar.enumerated()`.  
  [Marcelo Fabri](https://github.com/marcelofabri)
  [#619](https://github.com/realm/SwiftLint/issues/619)

##### Bug Fixes

* Fix `weak_delegate` rule reporting a violation for variables containing
  but not ending in `delegate`.  
  [Phil Webster](https://github.com/philwebster)

* Fix `weak_delegate` rule reporting a violation for variables in protocol
  declarations.  
  [Marcelo Fabri](https://github.com/marcelofabri)
  [#934](https://github.com/realm/SwiftLint/issues/934)

* Fix `trailing_comma` rule reporting a violation for commas in comments.  
  [Marcelo Fabri](https://github.com/marcelofabri)
  [#940](https://github.com/realm/SwiftLint/issues/940)

* Fix XML reporters not escaping characters.  
  [Fabian Ehrentraud](https://github.com/fabb)
  [#968](https://github.com/realm/SwiftLint/issues/968)

* Fix specifying multiple rule identifiers in comment commands.  
  [JP Simard](https://github.com/jpsim)
  [#976](https://github.com/realm/SwiftLint/issues/976)

* Fix invalid CSS in HTML reporter template.  
  [Aaron McTavish](https://github.com/aamctustwo)
  [#981](https://github.com/realm/SwiftLint/issues/981)

* Fix crash when correcting `statement_position` rule when there are
  multi-byte characters in the file.  
  [Marcelo Fabri](https://github.com/marcelofabri)

## 0.13.2: Light Cycle

##### Breaking

* None.

##### Enhancements

* `TrailingCommaRule` now only triggers when a declaration is multi-line
  when using `mandatory_comma: true`.  
  [Marcelo Fabri](https://github.com/marcelofabri)
  [#910](https://github.com/realm/SwiftLint/issues/910)
  [#911](https://github.com/realm/SwiftLint/issues/911)

##### Bug Fixes

* Fix `MarkRule` reporting a violation for `// MARK: -`, which is valid.  
  [JP Simard](https://github.com/jpsim)
  [#778](https://github.com/realm/SwiftLint/issues/778)

## 0.13.1: Heavy Cycle

##### Breaking

* None.

##### Enhancements

* Add `ImplicitGetterRule` to warn against using `get` on computed read-only
  properties.  
  [Marcelo Fabri](https://github.com/marcelofabri)
  [#57](https://github.com/realm/SwiftLint/issues/57)

* Add `WeakDelegateRule` rule to enforce delegate instance variables to be
  marked as `weak`.  
  [Olivier Halligon](https://github.com/AliSoftware)

* Add `SyntacticSugar` rule that enforces that shorthanded syntax should be
  used when possible, for example `[Int]` instead of `Array<Int>`.  
  [Marcelo Fabri](https://github.com/marcelofabri)
  [#319](https://github.com/realm/SwiftLint/issues/319)

* Allow specifying multiple rule identifiers in comment commands. For example,
  `// swiftlint:disable:next force_cast force_try`. Works with all command types
  (`disable`/`enable`) and modifiers (`next`, `this`, `previous` or blank).  
  [JP Simard](https://github.com/jpsim)
  [#861](https://github.com/realm/SwiftLint/issues/861)

* Add `NimbleOperatorRule` opt-in rule that enforces using
  [operator overloads](https://github.com/Quick/Nimble/#operator-overloads)
  instead of free matcher functions when using
  [Nimble](https://github.com/Quick/Nimble).  
  [Marcelo Fabri](https://github.com/marcelofabri)
  [#881](https://github.com/realm/SwiftLint/issues/881)

* `closure_spacing` rule now accepts empty bodies with a space.  
  [Marcelo Fabri](https://github.com/marcelofabri)
  [#875](https://github.com/realm/SwiftLint/issues/875)

* Add `TrailingCommaRule` to enforce/forbid trailing commas in arrays and
  dictionaries. The default is to forbid them, but this can be changed with
  the `mandatory_comma` configuration.  
  [Marcelo Fabri](https://github.com/marcelofabri)
  [#883](https://github.com/realm/SwiftLint/issues/883)

* Add support for `fileprivate` in `PrivateOutletRule` and
  `PrivateUnitTestRule`.  
  [Marcelo Fabri](https://github.com/marcelofabri)
  [#781](https://github.com/realm/SwiftLint/issues/781)
  [#831](https://github.com/realm/SwiftLint/issues/831)

* Make `MarkRule` correctable.  
  [kohtenko](https://github.com/kohtenko)

##### Bug Fixes

* Rule out a few invalid `@IBInspectable` cases in `valid_ibinspectable`.  
  [Daniel Duan](https://github.com/dduan)

* Fix a few edge cases where malformed `MARK:` comments wouldn't trigger a
  violation.  
  [JP Simard](https://github.com/jpsim)
  [#805](https://github.com/realm/SwiftLint/issues/805)

* Now lints single files passed to `--path` even if this file is excluded
  from the configuration file (`.swiftlint.yml`).  
  [JP Simard](https://github.com/jpsim)

* Fixed error severity configuration in `colon` rule.  
  [Marcelo Fabri](https://github.com/marcelofabri)
  [#863](https://github.com/realm/SwiftLint/issues/863)

* `switch_case_on_newline` rule should ignore trailing comments.  
  [Marcelo Fabri](https://github.com/marcelofabri)
  [#874](https://github.com/realm/SwiftLint/issues/874)

* `switch_case_on_newline` rule shouldn't trigger on enums.  
  [Marcelo Fabri](https://github.com/marcelofabri)
  [#878](https://github.com/realm/SwiftLint/issues/878)

* Fix regex bug in Comma Rule causing some violations to not be triggered
  when there were consecutive violations in the same expression.  
  [Savio Figueiredo](https://github.com/sadefigu)
  [#872](https://github.com/realm/SwiftLint/issues/872)

## 0.13.0: MakeYourClothesCleanAgain

##### Breaking

* None.

##### Enhancements

* Add `ignores_comment` configuration for `trailing_whitespace` rule.  
  [Javier Hernández](https://github.com/jaherhi)
  [#576](https://github.com/realm/SwiftLint/issues/576)

* Added HTML reporter, identifier is `html`.  
  [Johnykutty Mathew](https://github.com/Johnykutty)

* Add `SuperCallRule` opt-in rule that warns about methods not calling to super.  
  [Angel G. Olloqui](https://github.com/angelolloqui)
  [#803](https://github.com/realm/SwiftLint/issues/803)

* Add `RedundantNilCoalesingRule` opt-in rule that warns against `?? nil`.  
  [Daniel Beard](https://github.com/daniel-beard)
  [#764](https://github.com/realm/SwiftLint/issues/764)

* Added opt-in rule to makes closure expressions spacing consistent.  
  [J. Cheyo Jimenez](https://github.com/masters3d)
  [#770](https://github.com/realm/SwiftLint/issues/770)

* Adds `allow_private_set` configuration for the `private_outlet` rule.  
  [Rohan Dhaimade](https://github.com/HaloZero)

* Swift 2.3 support.  
  [Norio Nomura](https://github.com/norio-nomura),
  [Syo Ikeda](https://github.com/ikesyo)

* Color literals count as single characters to avoid unintentional line length
  violations.  
  [Jonas](https://github.com/VFUC)
  [#742](https://github.com/realm/SwiftLint/issues/742)

* Add `SwitchCaseOnNewlineRule` opt-in rule that enforces a newline after
  `case pattern:` in a `switch`.  
  [Marcelo Fabri](https://github.com/marcelofabri)
  [#681](https://github.com/realm/SwiftLint/issues/681)

* Add `ValidIBInspectableRule` rule that checks if `@IBInspectable` declarations
  are valid. An `@IBInspectable` is valid if:
  * It's declared as a `var` (not `let`)
  * Its type is explicit (not inferred)
  * Its type is one of the
  [supported types](http://help.apple.com/xcode/mac/8.0/#/devf60c1c514)  

  [Marcelo Fabri](https://github.com/marcelofabri)
  [#756](https://github.com/realm/SwiftLint/issues/756)

* Add `ExplicitInitRule` opt-in rule to discourage calling `init` directly.  
  [Matt Taube](https://github.com/mtaube)
  [#715](https://github.com/realm/SwiftLint/pull/715)

##### Bug Fixes

* Fixed whitespace being added to TODO messages.  
  [W. Bagdon](https://github.com/wbagdon)
  [#792](https://github.com/realm/SwiftLint/issues/792)

* Fixed regex bug in Vertical Whitespace Rule by using SourceKitten instead.
  The rule now enabled by default again (no longer opt-in).  
  [J. Cheyo Jimenez](https://github.com/masters3d)
  [#772](https://github.com/realm/SwiftLint/issues/772)

* Correctable rules no longer apply corrections if the rule is locally disabled.  
  [J. Cheyo Jimenez](https://github.com/masters3d)  
  [#601](https://github.com/realm/SwiftLint/issues/601)

* Fixed regex bug in Mark Rule where MARK could not be used with only a hyphen
  but no descriptive text: `// MARK: -`.  
  [Ruotger Deecke](https://github.com/roddi)
  [#778](https://github.com/realm/SwiftLint/issues/778)

* Fixed: Private unit test rule not scoped to test classes.  
  Fixed: Private unit test rule config is ignored if regex is missing.  
  [Cristian Filipov](https://github.com/cfilipov)
  [#786](https://github.com/realm/SwiftLint/issues/786)

* Fixed: `ConditionalReturnsOnNewline` now respects severity configuration.  
  [Rohan Dhaimade](https://github.com/HaloZero)
  [#783](https://github.com/realm/SwiftLint/issues/783)

* Fixed: `ConditionalReturnsOnNewline` now checks if `return` is a keyword,
  avoiding false positives.  
  [Marcelo Fabri](https://github.com/marcelofabri)
  [#784](https://github.com/realm/SwiftLint/issues/784)

* `ForceUnwrappingRule` did not recognize force unwraps in return statements
  using subscript.  
  [Norio Nomura](https://github.com/norio-nomura)
  [#813](https://github.com/realm/SwiftLint/issues/813)  

## 0.12.0: Vertical Laundry

##### Breaking

* Fixed: SwiftLint assumes paths in the YAML config file are relative to the
  current directory even when `--path` is passed as an argument.  
  [Cristian Filipov](https://github.com/cfilipov)

##### Enhancements

* Add `--enable-all-rules` CLI option to `lint` command to facilitate running
  all rules, even opt-in and disabled ones, ignoring `whitelist_rules`.
  [JP Simard](https://github.com/jpsim)
  [#1170](https://github.com/realm/SwiftLint/issues/1170)

##### Bug Fixes

* Made Vertical Whitespace Rule added in 0.11.2 opt-in due to performance
  issues.  
  [JP Simard](https://github.com/jpsim)
  [#772](https://github.com/realm/SwiftLint/issues/772)

## 0.11.2: Communal Clothesline

This release has seen a phenomenal uptake in community contributions!

##### Breaking

* None.

##### Enhancements

* Add `MarkRule` rule to enforce `// MARK` syntax.  
  [Krzysztof Rodak](https://github.com/krodak)
  [#749](https://github.com/realm/SwiftLint/issues/749)

* Add `PrivateOutletRule` opt-in rule to enforce `@IBOutlet`
  instance variables to be `private`.  
  [Olivier Halligon](https://github.com/AliSoftware)

* Add content of the todo statement to message.  
  [J. Cheyo Jimenez](https://github.com/masters3d)
  [#478](https://github.com/realm/SwiftLint/issues/478)

* Add `LegacyNSGeometryFunctionsRule` rule. Add `NSSize`, `NSPoint`, and
  `NSRect` constants and constructors to existing rules.  
  [David Rönnqvist](https://github.com/d-ronnqvist)

* Added Vertical Whitespace Rule.  
  [J. Cheyo Jimenez](https://github.com/masters3d)
  [#548](https://github.com/realm/SwiftLint/issues/548)

* Removed ConditionalBindingCascadeRule.  
  [J. Cheyo Jimenez](https://github.com/masters3d)
  [#701](https://github.com/realm/SwiftLint/issues/701)

* Allow setting `flexible_right_spacing` configuration for the `colon` rule.  
  [Shai Mishali](https://github.com/freak4pc)
  [#730](https://github.com/realm/SwiftLint/issues/730)

* Add Junit reporter.  
  [Matthew Ellis](https://github.com/matthewellis)

* LeadingWhitespaceRule is now auto correctable.  
  [masters3d](https://github.com/masters3d)

* Add included regex for custom rules to control what files are processed.  
  [bootstraponline](https://github.com/bootstraponline)
  [#689](https://github.com/realm/SwiftLint/issues/689)

* Add rule to check for private unit tests (private unit tests don't get run
  by XCTest).  
  [Cristian Filipov](https://github.com/cfilipov)

* Add configuration for setting a warning threshold.  
  [woodhamgh](https://github.com/woodhamgh)
  [696](https://github.com/realm/SwiftLint/issues/696)

* Adds 'ConditionalReturnsOnNewLineRule' rule.  
  [Rohan Dhaimade](https://github.com/HaloZero)

* Made `- returns:` doc optional for initializers.  
  [Mohpor](https://github.com/mohpor)
  [#557](https://github.com/realm/SwiftLint/issues/557)

##### Bug Fixes

* Fixed CustomRule Regex.  
  [J. Cheyo Jimenez](https://github.com/masters3d)
  [#717](https://github.com/realm/SwiftLint/issues/717)
  [#726](https://github.com/realm/SwiftLint/issues/726)

* Allow disabling custom rules in code.  
  [J. Cheyo Jimenez](https://github.com/masters3d)
  [#515](https://github.com/realm/SwiftLint/issues/515)

* Fix LegacyConstructorRule when using variables instead of numbers.  
  [Sarr Blaise](https://github.com/bsarr007)
  [#646](https://github.com/realm/SwiftLint/issues/646)

* Fix force_unwrapping false positive inside strings.  
  [Daniel Beard](https://github.com/daniel-beard)
  [#721](https://github.com/realm/SwiftLint/issues/721)

## 0.11.1: Cuddles... Or Else!

##### Breaking

* None.

##### Enhancements

* Added `statement_mode` configuration to  the `statement_position` rule. The   
  `default` mode keeps the current SwiftLint behavior of keeping `else` and
  `catch` statements on the same line as the closing brace before them. The
  `uncuddled_else`configuration requires the `else` and `catch` to be on a new
  line with the same leading whitespace as the brace.  
  [Mike Skiba](https://github.com/ateliercw)
  [#651](https://github.com/realm/SwiftLint/issues/651)

##### Bug Fixes

* Remove extraneous argument label added in LegacyCGGeometryFunctionsRule
  autocorrect.  
  [Sarr Blaise](https://github.com/bsarr007)
  [643](https://github.com/realm/SwiftLint/issues/643)

## 0.11.0: Laundromat Format

##### Breaking

* Now `type_name` allows lowercase enum values to match the Swift API Design
  Guidelines.  
  [Jorge Bernal](https://github.com/koke)
  [#654](https://github.com/realm/SwiftLint/issues/654)

* Embedding frameworks needed by `swiftlint` was moved from
  SwiftLintFramework Xcode target to the swiftlint target.
  The `SwiftLintFramework.framework` product built by the
  SwiftLintFramework target no longer contains unnecessary frameworks or
  multiple copies of the Swift libraries.  
  [Norio Nomura](https://github.com/norio-nomura)

##### Enhancements

* Add `--format` option to `autocorrect` command which re-indents Swift files
  much like pasting into Xcode would. This option isn't currently configurable,
  but that can change if users request it.  
  [JP Simard](https://github.com/jpsim)

* Improve error messages for invalid configuration files.  
  [Brian Hardy](https://github.com/lyricsboy)

* Added the user-configurable option `ignores_empty_lines` to the
  `trailing_whitespace` rule. It can be used to control whether the
  `TrailingWhitespaceRule` should report and correct whitespace-indented empty
  lines. Defaults to `false`. Added unit tests.  
  [Reimar Twelker](https://github.com/raginmari)

##### Bug Fixes

* Fix false positive in conditional binding cascade violation.  
  [Norio Nomura](https://github.com/norio-nomura)
  [#642](https://github.com/realm/SwiftLint/issues/642)

* Another conditional binding fix, this time for enum that has two parameters
  or an if statement with two case tests.  
  [Andrew Rahn](https://github.com/paddlefish)
  [#667](https://github.com/realm/SwiftLint/issues/667)

* Fix regression in CommaRule ignoring violations when the comma is followed
  by a comment.  
  [Norio Nomura](https://github.com/norio-nomura)
  [#683](https://github.com/realm/SwiftLint/issues/683)

## 0.10.0: `laundry-select` edition

##### Breaking

* None.

##### Enhancements

* Now `libclang.dylib` and `sourcekitd.framework` are dynamically loaded at
  runtime by SourceKittenFramework to use the versions included in the Xcode
  version specified by `xcode-select -p` or custom toolchains.  
  [Norio Nomura](https://github.com/norio-nomura)
  [#167](https://github.com/jpsim/SourceKitten/issues/167)

* Add `LegacyCGGeometryFunctionsRule` rule.  
  [Sarr Blaise](https://github.com/bsarr007)
  [#625](https://github.com/realm/SwiftLint/issues/625)

* SwiftLint no longer crashes when SourceKitService crashes.  
  [Norio Nomura](https://github.com/norio-nomura)

* Rewrite `conditional_binding_cascade` rule.  
  [Norio Nomura](https://github.com/norio-nomura)
  [#617](https://github.com/realm/SwiftLint/issues/617)

* Add autocorrect for `ReturnArrowWhitespaceRule`.  
  [Craig Siemens](https://github.com/CraigSiemens)

##### Bug Fixes

* Failed to launch swiftlint when Xcode.app was placed at non standard path.  
  [Norio Nomura](https://github.com/norio-nomura)
  [#593](https://github.com/realm/SwiftLint/issues/593)

* `ClosingBraceRule` no longer triggers across line breaks.  
  [Josh Friend](https://github.com/joshfriend)
  [#592](https://github.com/realm/SwiftLint/issues/592)

* `LegacyConstantRule` and `LegacyConstructorRule` failed to `autocorrect`.  
  [Norio Nomura](https://github.com/norio-nomura)
  [#623](https://github.com/realm/SwiftLint/issues/623)

## 0.9.2: Multiple Exhaust Codes

##### Breaking

* None.

##### Enhancements

* Return different exit codes to distinguish between types of errors:
  * 0: No errors, maybe warnings in non-strict mode
  * 1: Usage or system error
  * 2: Style violations of severity "Error"
  * 3: No style violations of severity "Error", but violations of severity
       "warning" with `--strict`  
  [JP Simard](https://github.com/jpsim)
  [#166](https://github.com/realm/SwiftLint/issues/166)

* `VariableNameRule` now accepts symbols starting with more than one uppercase
  letter to allow for names like XMLString or MIMEType.  
  [Erik Aigner](https://github.com/eaigner)
  [#566](https://github.com/realm/SwiftLint/issues/566)

##### Bug Fixes

* Avoid overwriting files whose contents have not changed.  
  [Neil Gall](https://github.com/neilgall)
  [#574](https://github.com/realm/SwiftLint/issues/574)

* Fix `CommaRule` mismatch between violations and corrections.  
  [Norio Nomura](https://github.com/norio-nomura)
  [#466](https://github.com/realm/SwiftLint/issues/466)

* Fix more false positives in `ForceUnwrappingRule`.  
  [Norio Nomura](https://github.com/norio-nomura)
  [#546](https://github.com/realm/SwiftLint/issues/546)
  [#547](https://github.com/realm/SwiftLint/issues/547)

## 0.9.1: Air Duct Cleaning

##### Breaking

* None.

##### Enhancements

* None.

##### Bug Fixes

* Fix force unwrap rule missed cases with quotes.  
  [Norio Nomura](https://github.com/norio-nomura)
  [#535](https://github.com/realm/SwiftLint/issues/535)

* Fix issues with nested `.swiftlint.yml` file resolution.  
  [Norio Nomura](https://github.com/norio-nomura)
  [#543](https://github.com/realm/SwiftLint/issues/543)

## 0.9.0: Appliance Maintenance

##### Breaking

* `Linter.reporter` has been removed and `Configuration.reporterFromString(_:)`
  has been renamed to a free function: `reporterFromString(_:)`.  
  [JP Simard](https://github.com/jpsim)

* `_ConfigProviderRule` & `ConfigurableRule` have been removed and their
  requirements have been moved to `Rule`.  
  [JP Simard](https://github.com/jpsim)

* `Configuration(path:optional:silent)` has been changed to
  `Configuration(path:rootPath:optional:quiet:)`.  
  [JP Simard](https://github.com/jpsim)

* The static function `Configuration.rulesFromDict(_:ruleList:)` has been moved
  to an instance method: `RuleList.configuredRulesWithDictionary(_:)`.  
  [JP Simard](https://github.com/jpsim)

* The `rules` parameter in the `Configuration` initializer has been renamed to
  `configuredRules`.  
  [JP Simard](https://github.com/jpsim)

* Removed a large number of declarations from the public SwiftLintFramework API.
  This is being done to minimize the API surface area in preparation of a 1.0
  release. See [#507](https://github.com/realm/SwiftLint/pull/507) for a
  complete record of this change.  
  [JP Simard](https://github.com/jpsim)
  [#479](https://github.com/realm/SwiftLint/issues/479)

* All instances of the abbreviation "config" in the API have been expanded to
  "configuration". The `--config` command line parameter and
  `use_nested_configs` configuration key are unaffected.  
  [JP Simard](https://github.com/jpsim)

* The `use_nested_configs` configuration key has been deprecated and its value
  is now ignored. Nested configuration files are now always considered.  
  [JP Simard](https://github.com/jpsim)

##### Enhancements

* `swiftlint lint` now accepts an optional `--reporter` parameter which
  overrides existing `reporter` values in the configuration file. Choose between
  `xcode` (default), `json`, `csv` or `checkstyle`.  
  [JP Simard](https://github.com/jpsim)
  [#440](https://github.com/realm/SwiftLint/issues/440)

* `swiftlint rules` now shows a configuration description for all rules.  
  [JP Simard](https://github.com/jpsim)

* `lint` and `autocorrect` commands now accept a `--quiet` flag that prevents
  status messages like 'Linting <file>' & 'Done linting' from being logged.  
  [JP Simard](https://github.com/jpsim)
  [#386](https://github.com/realm/SwiftLint/issues/386)

* All top-level keys in a configuration file that accept an array now also
  accept a single value.  
  e.g. `included: Source` is equivalent to `included:\n  - Source`.  
  [JP Simard](https://github.com/jpsim)
  [#120](https://github.com/realm/SwiftLint/issues/120)

* Improve performance of `FunctionParameterCountRule`.  
  [Norio Nomura](https://github.com/norio-nomura)

* Improve performance of `ColonRule`.  
  [Norio Nomura](https://github.com/norio-nomura)

##### Bug Fixes

* Fix case sensitivity of keywords for `valid_docs`.  
  [Ankit Aggarwal](https://github.com/aciidb0mb3r)
  [#298](https://github.com/realm/SwiftLint/issues/298)

* Fixed inconsistencies between violations & corrections in
  `StatementPositionRule`.  
  [JP Simard](https://github.com/jpsim)
  [#466](https://github.com/realm/SwiftLint/issues/466)

* A warning will now be logged when invalid top-level keys are included in the
  configuration file.  
  [JP Simard](https://github.com/jpsim)
  [#120](https://github.com/realm/SwiftLint/issues/120)

* Fixed `LegacyConstructorRule` from correcting legacy constructors in string
  literals.  
  [JP Simard](https://github.com/jpsim)
  [#466](https://github.com/realm/SwiftLint/issues/466)

* Fixed an issue where `variable_name` or `type_name` would always report a
  violation when configured with only a `warning` value on either `min_length`
  or `max_length`.  
  [JP Simard](https://github.com/jpsim)
  [#522](https://github.com/realm/SwiftLint/issues/522)

## 0.8.0: High Heat

##### Breaking

* Setting only warning on `SeverityLevelsConfig` rules now disables the error
  value.  
  [Robin Kunde](https://github.com/robinkunde)
  [#409](https://github.com/realm/SwiftLint/issues/409)

* `enabled_rules` has been renamed to `opt_in_rules`.  
  [Daniel Beard](https://github.com/daniel-beard)

##### Enhancements

* Add `whitelist_rules` rule whitelists in config files.  
  [Daniel Beard](https://github.com/daniel-beard)
  [#256](https://github.com/realm/SwiftLint/issues/256)

* Improve performance of `ColonRule`, `LineLengthRule` & `syntaxKindsByLine`.  
  [Norio Nomura](https://github.com/norio-nomura)

* Add command to display rule description:
  `swiftlint rules <rule identifier>`.  
  [Tony Li](https://github.com/crazytonyli)
  [#392](https://github.com/realm/SwiftLint/issues/392)

* Add `FunctionParameterCountRule`.  
  [Denis Lebedev](https://github.com/garnett)
  [#415](https://github.com/realm/SwiftLint/issues/415)

* Measure complexity of nested functions separately in
  `CyclomaticComplexityRule`.  
  [Denis Lebedev](https://github.com/garnett)
  [#424](https://github.com/realm/SwiftLint/issues/424)

* Added exception for multi-line `if`/`guard`/`while` conditions to allow
  opening brace to be on a new line in `OpeningBraceRule`.  
  [Scott Hoyt](https://github.com/scottrhoyt)
  [#355](https://github.com/realm/SwiftLint/issues/355)

* The `rules` command now prints a table containing values for: `identifier`,
  `opt-in`, `correctable`, `enabled in your config` & `configuration`.  
  [JP Simard](https://github.com/jpsim)
  [#392](https://github.com/realm/SwiftLint/issues/392)

* Reduce maximum memory usage.  
  [Norio Nomura](https://github.com/norio-nomura)

##### Bug Fixes

* Fix more false positives in `ValidDocsRule`.  
  [diogoguimaraes](https://github.com/diogoguimaraes)
  [#451](https://github.com/realm/SwiftLint/issues/451)

* Fix `trailing_newline` autocorrect to handle more than one violation per
  line.  
  [Daniel Beard](https://github.com/daniel-beard)
  [#465](https://github.com/realm/SwiftLint/issues/465)

* Fix complexity measurement for switch statements in `CyclomaticComplexityRule`.  
  [Denis Lebedev](https://github.com/garnett)
  [#461](https://github.com/realm/SwiftLint/issues/461)

## 0.7.2: Appliance Manual

##### Breaking

* None.

##### Enhancements

* None.

##### Bug Fixes

* Fix several false positives in `ValidDocsRule`.  
  [diogoguimaraes](https://github.com/diogoguimaraes)
  [#375](https://github.com/realm/SwiftLint/issues/375)

## 0.7.1: Delicate Cycle

##### Breaking

* None.

##### Enhancements

* Improve performance of `MissingDocsRule`.  
  [Norio Nomura](https://github.com/norio-nomura)

* Added `CustomRules`.  
  [Scott Hoyt](https://github.com/scottrhoyt)  
  [#123](https://github.com/realm/SwiftLint/issues/123)

* Added opt-in `ForceUnwrappingRule` to issue warnings for all forced
  unwrappings.  
  [Benjamin Otto](https://github.com/Argent)
  [#55](https://github.com/realm/SwiftLint/issues/55)

##### Bug Fixes

* Fix several false positives in `ValidDocsRule`.  
  [diogoguimaraes](https://github.com/diogoguimaraes)
  [#375](https://github.com/realm/SwiftLint/issues/375)

## 0.7.0: Automatic Permanent Press

##### Breaking

* Replaced all uses of `XPCDictionary` with
  `[String: SourceKitRepresentable]`.  
  [JP Simard](https://github.com/jpsim)

* `VariableNameMinLengthRule` and `VariableNameMaxLengthRule` have been
  removed. `VariableNameRule` now has this functionality.  
  [Scott Hoyt](https://github.com/scottrhoyt)

* `ViolationLevelRule` has been removed. This functionality is now provided
  by `ConfigProviderRule` and `SeverityLevelsConfig`.  
  [Scott Hoyt](https://github.com/scottrhoyt)

##### Enhancements

* `TypeBodyLengthRule` now does not count comment or whitespace lines.  
  [Marcelo Fabri](https://github.com/marcelofabri)
  [#369](https://github.com/realm/SwiftLint/issues/369)

* `FunctionBodyLengthRule` now does not count comment or whitespace lines.  
  [Marcelo Fabri](https://github.com/marcelofabri)
  [#258](https://github.com/realm/SwiftLint/issues/258)

* All `Rule`s are now configurable in at least their severity: `SeverityConfig`.  
  [Scott Hoyt](https://github.com/scottrhoyt)
  [#371](https://github.com/realm/SwiftLint/issues/371)
  [#130](https://github.com/realm/SwiftLint/issues/130)
  [#268](https://github.com/realm/SwiftLint/issues/268)

* `TypeNameRule` and `VariableNameRule` conform to `ConfigProviderRule` using
  `NameConfig` to support `min_length`, `max_length`, and `excluded` names.  
  [Scott Hoyt](https://github.com/scottrhoyt)
  [#388](https://github.com/realm/SwiftLint/issues/388)
  [#259](https://github.com/realm/SwiftLint/issues/259)
  [#191](https://github.com/realm/SwiftLint/issues/191)

* Add `CyclomaticComplexityRule`.  
  [Denis Lebedev](https://github.com/garnett)

##### Bug Fixes

* Fix crash caused by infinite recursion when using nested config files.  
  [JP Simard](https://github.com/jpsim)
  [#368](https://github.com/realm/SwiftLint/issues/368)

* Fix crash when file contains NULL character.  
  [Norio Nomura](https://github.com/norio-nomura)
  [#379](https://github.com/realm/SwiftLint/issues/379)

## 0.6.0: Steam Cycle

##### Breaking

* `ParameterizedRule` is removed. Use `ConfigurableRule` instead.  
  [Scott Hoyt](https://github.com/scottrhoyt)
  [#353](https://github.com/realm/SwiftLint/issues/353)

* To activate a `Rule`, it must be added to the global `masterRuleList`.  
  [Scott Hoyt](https://github.com/scottrhoyt)

##### Enhancements

* `ConfigurableRule` protocol allows for improved rule configuration. See
  `CONTRIBUTING` for more details.  
  [Scott Hoyt](https://github.com/scottrhoyt)
  [#303](https://github.com/realm/SwiftLint/issues/303)

* `VariableNameMinLengthRule` now supports excluding certain variable names
  (e.g. "id").  
  [Scott Hoyt](https://github.com/scottrhoyt)
  [#231](https://github.com/realm/SwiftLint/issues/231)

* `ViolationLevelRule` provides default `ConfigurableRule` implementation for
  rules that only need integer error and warning levels.  
  [Scott Hoyt](https://github.com/scottrhoyt)

* Add AutoCorrect for StatementPositionRule.  
  [Raphael Randschau](https://github.com/nicolai86)

* Add AutoCorrect for CommaRule.  
  [Raphael Randschau](https://github.com/nicolai86)

* Add AutoCorrect for LegacyConstructorRule.  
  [Raphael Randschau](https://github.com/nicolai86)

* Improve performance of `LineLengthRule`.  
  [Norio Nomura](https://github.com/norio-nomura)

* Add ConditionalBindingCascadeRule.  
  [Aaron McTavish](https://github.com/aamctustwo)
  [#202](https://github.com/realm/SwiftLint/issues/202)

* Opt-in rules are now supported.  
  [JP Simard](https://github.com/jpsim)
  [#256](https://github.com/realm/SwiftLint/issues/256)

* Add LegacyConstantRule.  
  [Aaron McTavish](https://github.com/aamctustwo)
  [#319](https://github.com/realm/SwiftLint/issues/319)

* Add opt-in rule to encourage checking `isEmpty` over comparing `count` to
  zero.  
  [JP Simard](https://github.com/jpsim)
  [#202](https://github.com/realm/SwiftLint/issues/202)

* Add opt-in "Missing Docs" rule to detect undocumented public declarations.  
  [JP Simard](https://github.com/jpsim)

##### Bug Fixes

* None.

## 0.5.6: Bug FixLint

##### Breaking

* None.

##### Enhancements

* Improve performance by reducing calls to SourceKit.  
  [Norio Nomura](https://github.com/norio-nomura)

##### Bug Fixes

* Fix homebrew deployment issues.  
  [Norio Nomura](https://github.com/norio-nomura)

* AutoCorrect for TrailingNewlineRule only removes at most one line.  
  [John Estropia](https://github.com/JohnEstropia)

* `valid_docs` did not detect tuple as return value.  
  [Norio Nomura](https://github.com/norio-nomura)
  [#324](https://github.com/realm/SwiftLint/issues/324)

* Escape strings when using CSV reporter.  
  [JP Simard](https://github.com/jpsim)

## 0.5.5: Magic Drying Fluff Balls™

<http://www.amazon.com/Magic-Drying-Fluff-Balls-Softening/dp/B001EIW1SG>

##### Breaking

* None.

##### Enhancements

* None.

##### Bug Fixes

* Always fail if a YAML configuration file was found but could not be parsed.  
  [JP Simard](https://github.com/jpsim)
  [#310](https://github.com/realm/SwiftLint/issues/310)

* Make commands with modifiers work for violations with line-only locations.  
  [JP Simard](https://github.com/jpsim)
  [#316](https://github.com/realm/SwiftLint/issues/316)


## 0.5.4: Bounce™

##### Breaking

* Remove `Location.init(file:offset:)` in favor of the more explicit
  `Location.init(file:byteOffset:)` & `Location.init(file:characterOffset:)`.  
  [JP Simard](https://github.com/jpsim)

##### Enhancements

* Add `checkstyle` reporter to generate XML reports in the Checkstyle 4.3
  format.
  [JP Simard](https://github.com/jpsim)
  [#277](https://github.com/realm/SwiftLint/issues/277)

* Support command comment modifiers (`previous`, `this` & `next`) to limit the
  command's scope to a single line.
  [JP Simard](https://github.com/jpsim)
  [#222](https://github.com/realm/SwiftLint/issues/222)

* Add nested `.swiftlint.yml` configuration support.  
  [Scott Hoyt](https://github.com/scottrhoyt)
  [#299](https://github.com/realm/SwiftLint/issues/299)

##### Bug Fixes

* Fix multibyte handling in many rules.  
  [JP Simard](https://github.com/jpsim)
  [#279](https://github.com/realm/SwiftLint/issues/279)

* Fix an `NSRangeException` crash.  
  [Norio Nomura](https://github.com/norio-nomura)
  [#294](https://github.com/realm/SwiftLint/issues/294)

* The `valid_docs` rule now handles multibyte characters.  
  [Norio Nomura](https://github.com/norio-nomura)
  [#295](https://github.com/realm/SwiftLint/issues/295)


## 0.5.3: Mountain Scent

##### Breaking

* None.

##### Enhancements

* Improve autocorrect for OpeningBraceRule.  
  [Yasuhiro Inami](https://github.com/inamiy)

* Add autocorrect for ColonRule.  
  [Brian Partridge](https://github.com/brianpartridge)

* Add ClosingBraceRule.  
  [Yasuhiro Inami](https://github.com/inamiy)

##### Bug Fixes

* Fix false positives in ValidDocsRule.  
  [JP Simard](https://github.com/jpsim)
  [#267](https://github.com/realm/SwiftLint/issues/267)

## 0.5.2: Snuggle™

##### Breaking

* None.

##### Enhancements

* Performance improvements & unicode fixes (via SourceKitten).  
  [Norio Nomura](https://github.com/norio-nomura)

##### Bug Fixes

* Fix `ValidDocsRule` false positive when documenting functions with closure
  parameters.  
  [diogoguimaraes](https://github.com/diogoguimaraes)
  [#267](https://github.com/realm/SwiftLint/issues/267)


## 0.5.1: Lint Tray Malfunction

##### Breaking

* None.

##### Enhancements

* None.

##### Bug Fixes

* Make linting faster than 0.5.0, but slower than 0.4.0  
  [Norio Nomura](https://github.com/norio-nomura)
  [#119](https://github.com/jpsim/SourceKitten/issues/119)

* Re-introduce `--use-script-input-files` option for `lint` & `autocorrect`
  commands. Should also fix some issues when running SwiftLint from an Xcode
  build phase.  
  [JP Simard](https://github.com/jpsim)
  [#264](https://github.com/realm/SwiftLint/issues/264)


## 0.5.0: Downy™

##### Breaking

* `init()` is no longer a member of the `Rule` protocol.

##### Enhancements

* Add legacy constructor rule.  
  [Marcelo Fabri](https://github.com/marcelofabri)
  [#202](https://github.com/realm/SwiftLint/issues/202)

* The `VariableNameRule` now allows variable names when the entire name is
  capitalized. This allows stylistic usage common in cases like `URL` and other
  acronyms.  
  [Marcelo Fabri](https://github.com/marcelofabri)
  [#161](https://github.com/realm/SwiftLint/issues/161)

* Add `autocorrect` command to automatically correct certain violations
  (currently only `trailing_newline`, `trailing_semicolon` &
  `trailing_whitespace`).  
  [JP Simard](https://github.com/jpsim)
  [#5](https://github.com/realm/SwiftLint/issues/5)

* Allow to exclude files from `included` directory with `excluded`.  
  [Michal Laskowski](https://github.com/michallaskowski)

##### Bug Fixes

* Statement position rule no longer triggers for non-keyword uses of `catch` and
  `else`.  
  [JP Simard](https://github.com/jpsim)
  [#237](https://github.com/realm/SwiftLint/issues/237)

* Fix issues with multi-byte characters.  
  [JP Simard](https://github.com/jpsim)
  [#234](https://github.com/realm/SwiftLint/issues/234)


## 0.4.0: Wrinkle Release

##### Breaking

* API: Rename RuleExample to RuleDescription, remove StyleViolationType and
  combine Rule().identifier and Rule().example into Rule.description.  
  [JP Simard](https://github.com/jpsim)
  [#183](https://github.com/realm/SwiftLint/issues/183)

##### Enhancements

* The `VariableNameRule` now allows capitalized variable names when they are
  declared static. This allows stylistic usage common in cases like
  `OptionSetType` subclasses.  
  [Will Fleming](https://github.com/wfleming)

* Add `VariableNameMaxLengthRule` and `VariableNameMinLengthRule` parameter
  rules. Remove length checks on `VariableNameRule`.  
  [Mickael Morier](https://github.com/mmorier)

* Add trailing semicolon rule.  
  [JP Simard](https://github.com/jpsim)

* Add force try rule.  
  [JP Simard](https://github.com/jpsim)

* Support linting from Input Files provided by Run Script Phase of Xcode with
  `--use-script-input-files`.  
  [Norio Nomura](https://github.com/norio-nomura)
  [#193](https://github.com/realm/SwiftLint/pull/193)

##### Bug Fixes

* All rules now print their identifiers in reports.  
  [JP Simard](https://github.com/jpsim)
  [#180](https://github.com/realm/SwiftLint/issues/180)

* `ControlStatementRule` now detects all violations.  
  [Mickael Morier](https://github.com/mmorier)
  [#187](https://github.com/realm/SwiftLint/issues/187)

* `ControlStatementRule` no longer triggers a violation for acceptable use of
  parentheses.  
  [Mickael Morier](https://github.com/mmorier)
  [#189](https://github.com/realm/SwiftLint/issues/189)

* Nesting rule no longer triggers a violation for enums nested one level deep.  
  [JP Simard](https://github.com/jpsim)
  [#190](https://github.com/realm/SwiftLint/issues/190)

* `ColonRule` now triggers a violation even if equal operator is collapse to
  type and value.  
  [Mickael Morier](https://github.com/mmorier)
  [#135](https://github.com/realm/SwiftLint/issues/135)

* Fix an issue where logs would be printed asynchronously over each other.  
  [JP Simard](https://github.com/jpsim)
  [#200](https://github.com/realm/SwiftLint/issues/200)


## 0.3.0: Wrinkly Rules

##### Breaking

* `swiftlint rules` now just prints a list of all available rules and their
  identifiers.

##### Enhancements

* Support for Swift 2.1.  
  [JP Simard](https://github.com/jpsim)

* Added `StatementPositionRule` to make sure that catch, else if and else
  statements are on the same line as closing brace preceding them and after one
  space.  
  [Alex Culeva](https://github.com/S2dentik)

* Added `Comma Rule` to ensure there is a single space after a comma.  
  [Alex Culeva](https://github.com/S2dentik)

* Add rule identifier to all linter reports.  
  [zippy1978](https://github.com/zippy1978)

* Add `OpeningBraceRule` to make sure there is exactly a space before opening
  brace and it is on the same line as declaration.
  [Alex Culeva](https://github.com/S2dentik)

* Print to stderr for all informational logs. Only reporter outputs is logged to
  stdout.  
  [JP Simard](https://github.com/jpsim)

* JSON and CSV reporters now only print at the very end of the linting
  process.  
  [JP Simard](https://github.com/jpsim)

* Add support for `guard` statements to ControlStatementRule.  
  [David Potter](https://github.com/Tableau-David-Potter)

* Lint parameter variables.  
  [JP Simard](https://github.com/jpsim)

##### Bug Fixes

* Custom reporters are now supported even when not running with `--use-stdin`.  
  [JP Simard](https://github.com/jpsim)
  [#151](https://github.com/realm/SwiftLint/issues/151)

* Deduplicate files in the current directory.  
  [JP Simard](https://github.com/jpsim)
  [#154](https://github.com/realm/SwiftLint/issues/154)


## 0.2.0: Tumble Dry

##### Breaking

* SwiftLint now exclusively supports Swift 2.0.  
  [JP Simard](https://github.com/jpsim)
  [#77](https://github.com/realm/SwiftLint/issues/77)

* `ViolationSeverity` now has an associated type of `String` and two members:
  `.Warning` and `.Error`.  
  [JP Simard](https://github.com/jpsim)
  [#113](https://github.com/realm/SwiftLint/issues/113)

##### Enhancements

* Configure SwiftLint via a YAML file:
  Supports `disabled_rules`, `included`, `excluded` and passing parameters to
  parameterized rules.
  Pass a configuration file path to `--config`, defaults to `.swiftlint.yml`.  
  [JP Simard](https://github.com/jpsim)
  [#1](https://github.com/realm/SwiftLint/issues/1)
  [#3](https://github.com/realm/SwiftLint/issues/3)
  [#20](https://github.com/realm/SwiftLint/issues/20)
  [#26](https://github.com/realm/SwiftLint/issues/26)

* Updated `TypeNameRule` and `VariableNameRule` to allow private type & variable
  names to start with an underscore.
  [JP Simard](https://github.com/jpsim)

* Disable and re-enable rules from within source code comments using
  `// swiftlint:disable $IDENTIFIER` and `// swiftlint:enable $IDENTIFIER`.  
  [JP Simard](https://github.com/jpsim)
  [#4](https://github.com/realm/SwiftLint/issues/4)

* Add `--strict` lint flag which makes the lint fail if there are any
  warnings.  
  [Keith Smiley](https://github.com/keith)

* Violations are now printed to stderr.  
  [Keith Smiley](https://github.com/keith)

* Custom reporters are now supported. Specify a value for the `reporter:` key in
  your configuration file. Available reporters are `xcode` (default), `json`,
  `csv`.  
  [JP Simard](https://github.com/jpsim)
  [#42](https://github.com/realm/SwiftLint/issues/42)

##### Bug Fixes

* Improve performance of `TrailingWhitespaceRule`.  
  [Keith Smiley](https://github.com/keith)

* Allow newlines in function return arrow.  
  [JP Simard](https://github.com/jpsim)


## 0.1.2: FabricSoftenerRule

##### Breaking

* None.

##### Enhancements

* Added `OperatorFunctionWhitespaceRule` to make sure that
  you use whitespace around operators when defining them.  
  [Akira Hirakawa](https://github.com/akirahrkw)
  [#60](https://github.com/realm/SwiftLint/issues/60)

* Added `ReturnArrowWhitespaceRule` to make sure that
  you have 1 space before return arrow and return type.  
  [Akira Hirakawa](https://github.com/akirahrkw)

* Support linting from standard input (use `--use-stdin`).  
  [JP Simard](https://github.com/jpsim)
  [#78](https://github.com/realm/SwiftLint/issues/78)

* Improve performance of `TrailingNewlineRule`.  
  [Keith Smiley](https://github.com/keith)

* Lint parentheses around switch statements.  
  [Keith Smiley](https://github.com/keith)

##### Bug Fixes

* None.


## 0.1.1: Top Loading

##### Breaking

* The `Rule` and `ASTRule` protocol members are now non-static.  
  [aarondaub](https://github.com/aarondaub)

* Split `Rule` into `Rule` and `ParameterizedRule` protocols.  
  [aarondaub](https://github.com/aarondaub)
  [#21](https://github.com/realm/SwiftLint/issues/21)

##### Enhancements

* Added a command line option `--path` to specify a path to lint.  
  [Lars Lockefeer](https://github.com/larslockefeer)
  [#16](https://github.com/realm/SwiftLint/issues/16)

* swiftlint now returns a non-zero error code when a warning of high-severity
  or above is found in the source files being linted.  
  [Pat Wallace](https://github.com/pawrsccouk)
  [#30](https://github.com/realm/SwiftLint/issues/30)

* Added `rules` command to display which rules are currently applied along
  with examples.  
  [Chris Eidhof](https://github.com/chriseidhof)

* Cache parsing to reduce execution time by more than 50%.  
  [Nikolaj Schumacher](https://github.com/nschum)

* Added `ControlStatementRule` to make sure that if/for/while/do statements
  do not wrap their conditionals in parentheses.  
  [Andrea Mazzini](https://github.com/andreamazz)

* Character position is now included in violation location where appropriate.  
  [JP Simard](https://github.com/jpsim)
  [#62](https://github.com/realm/SwiftLint/issues/62)

* The following rules now conform to `ASTRule`:
  FunctionBodyLength, Nesting, TypeBodyLength, TypeName, VariableName.  
  [JP Simard](https://github.com/jpsim)

##### Bug Fixes

* Trailing newline and file length violations are now displayed in Xcode.  
  [JP Simard](https://github.com/jpsim)
  [#43](https://github.com/realm/SwiftLint/issues/43)


## 0.1.0: Fresh Out Of The Dryer

First Version!<|MERGE_RESOLUTION|>--- conflicted
+++ resolved
@@ -41,14 +41,12 @@
   [Allen Zeng](https://github.com/allen-zeng)
   [#1175](https://github.com/realm/SwiftLint/issues/1175)
 
-<<<<<<< HEAD
-* Ignore `unused_closure_parameter` rule on closures that are called inline.  
-  [Marcelo Fabri](https://github.com/marcelofabri)
-  [#1161](https://github.com/realm/SwiftLint/issues/1161)
-=======
 * Fix `redundant_void_return` matches if return type starts with Void~.  
   [Hayashi Tatsuya](https://github.com/sora0077)
->>>>>>> 392775b3
+
+* Ignore `unused_closure_parameter` rule on closures that are called inline.  
+  [Marcelo Fabri](https://github.com/marcelofabri)
+  [#1161](https://github.com/realm/SwiftLint/issues/1161)
 
 ## 0.16.1: Commutative Fabric Sheets
 
