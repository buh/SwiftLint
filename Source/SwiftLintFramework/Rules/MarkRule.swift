//
//  MarkRule.swift
//  SwiftLint
//
//  Created by Krzysztof Rodak on 22/08/16.
//  Copyright © 2016 Realm. All rights reserved.
//

import SourceKittenFramework
import Foundation

public struct MarkRule: CorrectableRule, ConfigurationProviderRule {

    public var configuration = SeverityConfiguration(.Warning)

    public init() {}

    public static let description = RuleDescription(
        identifier: "mark",
        name: "Mark",
        description: "MARK comment should be in valid format.",
        nonTriggeringExamples: [
            "// MARK: good\n",
            "// MARK: - good\n",
            "// MARK: -\n"
        ],
        triggeringExamples: [
            "//MARK: bad",
            "// MARK:bad",
            "//MARK:bad",
            "//  MARK: bad",
            "// MARK:  bad",
            "// MARK: -bad",
            "// MARK:- bad",
            "// MARK:-bad",
            "//MARK: - bad",
            "//MARK:- bad",
            "//MARK: -bad",
            "//MARK:-bad"
        ],
        corrections: [
            "//MARK: comment"   : "// MARK: comment",
            "// MARK:  comment"   : "// MARK: comment",
            "// MARK:comment" : "// MARK: comment",
            "//  MARK: comment" : "// MARK: comment",
            "//MARK: - comment" : "// MARK: - comment",
            "// MARK:- comment" : "// MARK: - comment",
            "// MARK: -comment" : "// MARK: - comment"
        ]
    )

    private let nonSpace = "[^ ]"
    private let twoOrMoreSpace = " {2,}"
    private let mark = "MARK:"

    private var nonSpaceOrTwoOrMoreSpace: String {
        return "(\(nonSpace)|\(twoOrMoreSpace))"
    }

    private var spaceStartPattern: String {
        return "(\(nonSpaceOrTwoOrMoreSpace)\(mark))"
    }

    private var endNonSpacePattern: String {
        return "(\(mark)\(nonSpace))"
    }

    private var endTwoOrMoreSpacePattern: String {
        return "(\(mark)\(twoOrMoreSpace))"
    }

    private var twoOrMoreSpacesAfterHyphenPattern: String {
        return "(\(mark) -\(twoOrMoreSpace))"
    }

    private var nonSpaceOrNewlineAfterHyphenPattern: String {
        return "(\(mark) -[^ \n])"
    }

    private var pattern: String {
        return [
            spaceStartPattern,
            endNonSpacePattern,
            endTwoOrMoreSpacePattern,
            twoOrMoreSpacesAfterHyphenPattern,
<<<<<<< HEAD
            nonSpaceAfterHyphenPattern
        ].joined(separator: "|")
=======
            nonSpaceOrNewlineAfterHyphenPattern
        ].joinWithSeparator("|")
>>>>>>> 4bb82285
    }

    public func validateFile(_ file: File) -> [StyleViolation] {
        return violationRangesInFile(file, withPattern: pattern).map {
            StyleViolation(ruleDescription: type(of: self).description,
                severity: configuration.severity,
                location: Location(file: file, characterOffset: $0.location))
        }
    }

    public func correctFile(_ file: File) -> [Correction] {
        var result = [Correction]()

        result.append(contentsOf: correctFile(file,
            pattern: spaceStartPattern,
            replaceString: "// MARK:"))

        result.append(contentsOf: correctFile(file,
            pattern: endNonSpacePattern,
            replaceString: "// MARK: ",
            keepLastChar: true))

        result.append(contentsOf: correctFile(file,
            pattern: endTwoOrMoreSpacePattern,
            replaceString: "// MARK: "))

        result.append(contentsOf: correctFile(file,
            pattern: twoOrMoreSpacesAfterHyphenPattern,
            replaceString: "// MARK: - "))

<<<<<<< HEAD
        result.append(contentsOf: correctFile(file,
            pattern: nonSpaceAfterHyphenPattern,
=======
        result.appendContentsOf(correctFile(file,
            pattern: nonSpaceOrNewlineAfterHyphenPattern,
>>>>>>> 4bb82285
            replaceString: "// MARK: - ",
            keepLastChar: true))

        return result
    }

    private func correctFile(_ file: File,
                             pattern: String,
                             replaceString: String,
                             keepLastChar: Bool = false) -> [Correction] {
        let violations = violationRangesInFile(file, withPattern: pattern)
        let matches = file.ruleEnabledViolatingRanges(violations, forRule: self)
        if matches.isEmpty { return [] }

        var nsstring = file.contents as NSString
        let description = type(of: self).description
        var corrections = [Correction]()
        for var range in matches.reversed() {
            if keepLastChar {
                range.length -= 1
            }
            let location = Location(file: file, characterOffset: range.location)
            nsstring = nsstring.replacingCharacters(in: range, with: replaceString) as NSString
            corrections.append(Correction(ruleDescription: description, location: location))
        }
        file.write(nsstring as String)
        return corrections
    }

    private func violationRangesInFile(_ file: File, withPattern pattern: String) -> [NSRange] {
        let nsstring = file.contents as NSString
        return file.rangesAndTokensMatching(pattern).filter { range, syntaxTokens in
<<<<<<< HEAD
            let syntaxKinds = syntaxTokens.flatMap { SyntaxKind(rawValue: $0.type) }
            return syntaxKinds.starts(with: [.comment])
=======
            return !syntaxTokens.isEmpty && SyntaxKind(rawValue: syntaxTokens[0].type) == .Comment
>>>>>>> 4bb82285
        }.flatMap { range, syntaxTokens in
            let identifierRange = nsstring
                .byteRangeToNSRange(start: syntaxTokens[0].offset, length: 0)
            return identifierRange.map { NSUnionRange($0, range) }
        }
    }
}<|MERGE_RESOLUTION|>--- conflicted
+++ resolved
@@ -83,13 +83,8 @@
             endNonSpacePattern,
             endTwoOrMoreSpacePattern,
             twoOrMoreSpacesAfterHyphenPattern,
-<<<<<<< HEAD
-            nonSpaceAfterHyphenPattern
+            nonSpaceOrNewlineAfterHyphenPattern
         ].joined(separator: "|")
-=======
-            nonSpaceOrNewlineAfterHyphenPattern
-        ].joinWithSeparator("|")
->>>>>>> 4bb82285
     }
 
     public func validateFile(_ file: File) -> [StyleViolation] {
@@ -120,13 +115,8 @@
             pattern: twoOrMoreSpacesAfterHyphenPattern,
             replaceString: "// MARK: - "))
 
-<<<<<<< HEAD
         result.append(contentsOf: correctFile(file,
-            pattern: nonSpaceAfterHyphenPattern,
-=======
-        result.appendContentsOf(correctFile(file,
             pattern: nonSpaceOrNewlineAfterHyphenPattern,
->>>>>>> 4bb82285
             replaceString: "// MARK: - ",
             keepLastChar: true))
 
@@ -159,12 +149,7 @@
     private func violationRangesInFile(_ file: File, withPattern pattern: String) -> [NSRange] {
         let nsstring = file.contents as NSString
         return file.rangesAndTokensMatching(pattern).filter { range, syntaxTokens in
-<<<<<<< HEAD
-            let syntaxKinds = syntaxTokens.flatMap { SyntaxKind(rawValue: $0.type) }
-            return syntaxKinds.starts(with: [.comment])
-=======
-            return !syntaxTokens.isEmpty && SyntaxKind(rawValue: syntaxTokens[0].type) == .Comment
->>>>>>> 4bb82285
+            return !syntaxTokens.isEmpty && SyntaxKind(rawValue: syntaxTokens[0].type) == .comment
         }.flatMap { range, syntaxTokens in
             let identifierRange = nsstring
                 .byteRangeToNSRange(start: syntaxTokens[0].offset, length: 0)
